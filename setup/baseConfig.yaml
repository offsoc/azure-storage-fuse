--- conflicted
+++ resolved
@@ -102,13 +102,8 @@
 
 # Azure storage configuration
 azstorage:
-<<<<<<< HEAD
+# Required
   type: block|adls|file <type of storage account to be connected. Default - block>
-  use-http: true|false <use http instead of https for storage connection>
-=======
-# Required
-  type: block|adls <type of storage account to be connected. Default - block>
->>>>>>> 56ae9cd4
   account-name: <name of the storage account>
   container: <name of the storage container to be mounted>
   endpoint: <storage account endpoint (example - https://account-name.blob.core.windows.net)>
