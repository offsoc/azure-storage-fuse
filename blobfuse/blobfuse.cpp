#include <blobfuse.h>
#include <boost/filesystem.hpp>
#include <string>
#include <signal.h>
#include <mntent.h>
#include <sys/types.h>
#include <dirent.h>
#include <pwd.h>

#include <include/StorageBfsClientBase.h>
#include <include/BlockBlobBfsClient.h>
#include <include/DataLakeBfsClient.h>
#include <include/AttrCacheBfsClient.h>
#include <BlobStreamer.h>

const std::string log_ident = "blobfuse";
struct cmdlineOptions cmd_options;
struct configParams config_options;
struct globalTimes_st globalTimes;
std::shared_ptr<StorageBfsClientBase> storage_client;
std::shared_ptr<BlobStreamer> blob_streamer;

extern bool gZonalDNS;
int stdErrFD = -1;
bool is_directory_mounted(const char* mntDir);
time_t gMountTime;
extern bool gSetContentType;

namespace {
    std::string trim(const std::string& str) {
        const size_t start = str.find_first_not_of(' ');
        if (std::string::npos == start) {
            return std::string();
        }
        const size_t end = str.find_last_not_of(' ');
        return str.substr(start, end - start + 1);
    }
}

#define OPTION(t, p) { t, offsetof(struct cmdlineOptions, p), 1 }
const struct fuse_opt option_spec[] =
{
    OPTION("--tmp-path=%s", tmp_path),
    OPTION("--config-file=%s", config_file),
    OPTION("--use-https=%s", useHttps),
    OPTION("--file-cache-timeout-in-seconds=%s", file_cache_timeout_in_seconds),
    OPTION("--container-name=%s", container_name),
    OPTION("--log-level=%s", log_level),
    OPTION("--use-attr-cache=%s", useAttrCache),
    OPTION("--use-adls=%s", use_adls),
    OPTION("--no-symlinks=%s", no_symlinks), 
    OPTION("--cache-on-list=%s", cache_on_list),
    OPTION("--max-concurrency=%s", concurrency),
    OPTION("--cache-size-mb=%s", cache_size_mb),
    OPTION("--required-free-space-mb=%s", required_free_space_mb),
    OPTION("--empty-dir-check=%s", empty_dir_check),
    OPTION("--upload-modified-only=%s", upload_if_modified),
    OPTION("--cancel-list-on-mount-seconds=%s", cancel_list_on_mount_seconds),
    OPTION("--high-disk-threshold=%s", high_disk_threshold),
    OPTION("--low-disk-threshold=%s", low_disk_threshold),
    OPTION("--cache-poll-timeout-msec=%s", cache_poll_timeout_msec),
    OPTION("--max-eviction=%s", max_eviction),
    OPTION("--set-content-type=%s", set_content_type),
    OPTION("--ca-cert-file=%s", caCertFile),
    OPTION("--https-proxy=%s", httpsProxy),
    OPTION("--http-proxy=%s", httpProxy),
    OPTION("--max-retry=%s", max_retry),
    OPTION("--max-retry-interval-in-seconds=%s", max_timeout),
    OPTION("--retry-delay-factor=%s", retry_delay),
    OPTION("--basic-remount-check=%s", basic_remount_check),
    OPTION("--pre-mount-validate=%s", pre_mount_validate),
    OPTION("--background-download=%s", background_download),
    OPTION("--invalidate-on-sync=%s", invalidate_on_sync),
    OPTION("--streaming=%s", streaming),
    OPTION("--stream-cache-mb=%s", stream_buffer),
    OPTION("--max-blocks-per-file=%s", max_blocks_per_file),
    OPTION("--block-size-mb=%s", block_size_mb),
<<<<<<< HEAD
    OPTION("--enable-gen1=%s", enable_gen1),
=======
    OPTION("--ignore-open-flags=%s", ignore_open_flags),
>>>>>>> ecb32ac6

    OPTION("--version", version),
    OPTION("-v", version),
    OPTION("--help", help),
    OPTION("-h", help),
    FUSE_OPT_END
};

// Read Storage connection information from the environment variables
int read_config_env()
{
    char* env_account = getenv("AZURE_STORAGE_ACCOUNT");
    char* env_account_key = getenv("AZURE_STORAGE_ACCESS_KEY");
    char* env_sas_token = getenv("AZURE_STORAGE_SAS_TOKEN");
    char* env_blob_endpoint = getenv("AZURE_STORAGE_BLOB_ENDPOINT");
    char* env_identity_client_id = getenv("AZURE_STORAGE_IDENTITY_CLIENT_ID");
    char* env_identity_object_id = getenv("AZURE_STORAGE_IDENTITY_OBJECT_ID");
    char* env_identity_resource_id = getenv("AZURE_STORAGE_IDENTITY_RESOURCE_ID");
    char* env_managed_identity_endpoint = getenv("MSI_ENDPOINT");
    char* env_managed_identity_secret = getenv("MSI_SECRET");
    char* env_spn_client_id = getenv("AZURE_STORAGE_SPN_CLIENT_ID");
    char* env_spn_tenant_id = getenv("AZURE_STORAGE_SPN_TENANT_ID");
    char* env_spn_client_secret = getenv("AZURE_STORAGE_SPN_CLIENT_SECRET");
    char* env_auth_type = getenv("AZURE_STORAGE_AUTH_TYPE");
    char* env_aad_endpoint = getenv("AZURE_STORAGE_AAD_ENDPOINT");
    char* env_https_proxy = getenv("https_proxy");
    char* env_http_proxy = getenv("http_proxy");
    
    if(env_account)
    {
        config_options.accountName = env_account;

        if(env_account_key)
        {
            config_options.accountKey = env_account_key;
        }

        if(env_sas_token)
        {
            config_options.sasToken = env_sas_token;
        }

        if(env_identity_client_id)
        {
            config_options.identityClientId = env_identity_client_id;
        }

        if (env_spn_client_secret)
        {
            config_options.spnClientSecret = env_spn_client_secret;
        }

        if (env_spn_tenant_id)
        {
            config_options.spnTenantId = env_spn_tenant_id;
        }

        if (env_spn_client_id)
        {
            config_options.spnClientId = env_spn_client_id;
        }

        if(env_identity_object_id)
        {
            config_options.objectId = env_identity_object_id;
        }

        if(env_identity_resource_id)
        {
            config_options.resourceId = env_identity_resource_id;
        }

        if(env_managed_identity_endpoint)
        {
            config_options.msiEndpoint = env_managed_identity_endpoint;
        }

        if(env_managed_identity_secret)
        {
            config_options.msiSecret = env_managed_identity_secret;
        }

        if(env_auth_type)
        {
            config_options.authType = get_auth_type(env_auth_type);
        } else {
            config_options.authType = get_auth_type();
        }

        if(env_aad_endpoint)
        {
            config_options.aadEndpoint = env_aad_endpoint;
        }

        if(env_blob_endpoint) {
            // Optional to specify blob endpoint
            config_options.blobEndpoint = env_blob_endpoint;
        }

        if(env_https_proxy) {
            config_options.httpsProxy = env_https_proxy;
        }

        if(env_http_proxy) {
            config_options.httpProxy = env_http_proxy;
        }
    }
    else
    {
        syslog(LOG_CRIT, "Unable to start blobfuse.  No config file was specified and the AZURE_STORAGE_ACCOUNT"
                         "environment variable was empty");
        fprintf(stderr, "Unable to start blobfuse.  No config file was specified and the AZURE_STORAGE_ACCOUNT"
                        "environment variable was empty\n");
        return -1;
    }

    return 0;
}

// Read Storage connection information from the config file
int read_config(const std::string configFile)
{
    std::ifstream file(configFile);
    if(!file)
    {
        syslog(LOG_CRIT, "Unable to start blobfuse.  No config file found at %s.", configFile.c_str());
        fprintf(stderr, "No config file found at %s.\n", configFile.c_str());
        return -1;
    }

    std::string line;
    std::istringstream data;
    bool set_auth_type = false;

    char* env_spn_client_secret = getenv("AZURE_STORAGE_SPN_CLIENT_SECRET");
    char* env_msi_secret = getenv("MSI_SECRET");
    char* env_account_key = getenv("AZURE_STORAGE_ACCESS_KEY");
    char* env_sas_token = getenv("AZURE_STORAGE_SAS_TOKEN");

    char* env_spn_client_id = getenv("AZURE_STORAGE_SPN_CLIENT_ID");
    char* env_spn_tenant_id = getenv("AZURE_STORAGE_SPN_TENANT_ID");

    if (env_spn_client_secret) {
        config_options.spnClientSecret = env_spn_client_secret;
    }

    if (env_msi_secret) {
        config_options.msiSecret = env_msi_secret;
    }

    if(env_account_key)
    {
        config_options.accountKey = env_account_key;
    }

    if(env_sas_token)
    {
        config_options.sasToken = env_sas_token;
    }


    if (env_spn_tenant_id)
    {
        config_options.spnTenantId = env_spn_tenant_id;
    }

    if (env_spn_client_id)
    {
        config_options.spnClientId = env_spn_client_id;
    }

    while(std::getline(file, line))
    {
        // skip over comments
        if(line[0] == '#') {
            continue;
        }

        replace(line.begin(), line.end(), '\t', ' ');
        data.str(line.substr(line.find(" ")+1));
        const std::string value(trim(data.str()));
    
        if(line.find("accountName") != std::string::npos)
        {
            syslog(LOG_DEBUG, "Account name found");
            std::string accountNameStr(value);
            config_options.accountName = accountNameStr;
        }
        else if(line.find("accountKey") != std::string::npos)
        {
            syslog(LOG_DEBUG, "Account Key found");
            std::string accountKeyStr(value);
            config_options.accountKey = accountKeyStr;
        }
        else if(line.find("sasToken") != std::string::npos)
        {
            syslog(LOG_DEBUG, "Sas Token found");
            std::string sasTokenStr(value);
            config_options.sasToken = sasTokenStr;
        }
        else if(line.find("containerName") != std::string::npos)
        {
            syslog(LOG_DEBUG, "Container name found");
            std::string containerNameStr(value);
            config_options.containerName = containerNameStr;
        }
        else if(line.find("blobEndpoint") != std::string::npos)
        {
            std::string blobEndpointStr(value);
            config_options.blobEndpoint = blobEndpointStr;
        }
        else if(line.find("identityClientId") != std::string::npos)
        {
            std::string clientIdStr(value);
            config_options.identityClientId = clientIdStr;
        }
        else if(line.find("identityObjectId") != std::string::npos)
        {
            std::string objectIdStr(value);
            config_options.objectId = objectIdStr;
        }
        else if(line.find("identityResourceId") != std::string::npos)
        {
            std::string resourceIdStr(value);
            config_options.resourceId = resourceIdStr;
        }
        else if(line.find("caCertFile") != std::string::npos)
        {
            std::string caCertFileStr(value);
            config_options.caCertFile = caCertFileStr;            
            syslog(LOG_DEBUG, "caCertFile has the value %s", config_options.caCertFile.c_str());
        }
        else if(line.find("httpsProxy") != std::string::npos)
        {
            std::string httpsProxyStr(value);
            config_options.httpsProxy = httpsProxyStr;
            syslog(LOG_INFO, "Https Proxy server %s will be used to connect to storage account", config_options.httpsProxy.c_str());
        }
        else if(line.find("httpProxy") != std::string::npos)
        {
            std::string httpProxyStr(value);
            config_options.httpProxy = httpProxyStr;
            syslog(LOG_INFO, "Http Proxy server %s will be used to connect to storage account", config_options.httpProxy.c_str());
        }
        else if(line.find("authType") != std::string::npos)
        {
            config_options.authType = get_auth_type(value);
            set_auth_type = true;
        }
        else if(line.find("msiEndpoint") != std::string::npos)
        {
            std::string msiEndpointStr(value);
            config_options.msiEndpoint = msiEndpointStr;
        }
        else if(line.find("servicePrincipalClientId") != std::string::npos)
        {
            std::string spClientIdStr(value);
            config_options.spnClientId = spClientIdStr;
        }
        else if(line.find("servicePrincipalTenantId") != std::string::npos)
        {
            std::string spTenantIdStr(value);
            config_options.spnTenantId = spTenantIdStr;
        }
        else if(line.find("servicePrincipalClientSecret") != std::string::npos)
        {
            std::string spClientSecretStr(value);
            config_options.spnClientSecret = spClientSecretStr;
        }
        else if(line.find("aadEndpoint") != std::string::npos)
        {
            std::string altAADEndpointStr(value);
            config_options.aadEndpoint = altAADEndpointStr;
        }
        else if(line.find("logLevel") != std::string::npos)
        {
            std::string logLevel(value);
            config_options.logLevel = logLevel;
        } 
        else if(line.find("accountType") != std::string::npos)
        {
            std::string acctType(value);
            if (acctType == "adls")
                config_options.useADLS = true;
        } 
        else if(line.find("dnsType") != std::string::npos)
        {
            std::string val(value);
            if (val == "zonal")
                gZonalDNS = true;
        }  

        data.clear();
    }

    if(!set_auth_type)
    {
        config_options.authType = get_auth_type();
    }

    if(config_options.accountName.empty())
    {
        syslog (LOG_CRIT, "Unable to start blobfuse. Account name is missing in the config file.");
        fprintf(stderr, "Unable to start blobfuse. Account name is missing in the config file.\n");
        return -1;
    }

    if (!config_options.enableGen1) {
        if(config_options.containerName.empty())
        {
            syslog (LOG_CRIT, "Unable to start blobfuse. Container name is missing in the config file.");
            fprintf(stderr, "Unable to start blobfuse. Container name is missing in the config file.\n");
            return -1;
        }
    }

    return 0;
}

void destroyBlobfuseOnAuthError()
{
    char errStr[] = "Unmounting blobfuse.\n";
    
    syslog(LOG_ERR, errStr, sizeof(errStr));
    ssize_t n = write(stdErrFD, errStr, sizeof(errStr));
    if (n == -1) {
        syslog(LOG_ERR, "Failed to report back failure.");
    }
    
    fuse_unmount(config_options.mntPath.c_str(), NULL);

    if (is_directory_mounted(config_options.mntPath.c_str())) 
    {
        char errStr[] = "Failed to unmount blobfuse. Manually unmount using fusermount command.\n";
        syslog(LOG_ERR, errStr, sizeof(errStr));
        ssize_t n = write(stdErrFD, errStr, sizeof(errStr));
        if (n == -1) {
            syslog(LOG_ERR, "%s", errStr);
        }
    } else {
        char errStr[] = "Unmounted blobfuse successfully.\n";
        syslog(LOG_ERR, errStr, sizeof(errStr));
        ssize_t n = write(stdErrFD, errStr, sizeof(errStr));
        if (n == -1) {
            syslog(LOG_ERR, "%s", errStr);
        }
    }
    close(stdErrFD);
    exit(1);
}

int configure_tls();

void *validate_storage(){
    if (!config_options.preMountValidate && libcurl_version < blobfuse_constants::minCurlVersion) {
        // Curl was not intialized for lower version as that results into
        // failure post fork. So tls and cpplite were not initialized pre-fork for lower
        // kernel version. Do the init now before starting.
        syslog(LOG_CRIT, "** Post fork authentication for older libcurl version");

        configure_tls();
        if(storage_client->AuthenticateStorage())
        {
            syslog(LOG_DEBUG, "Successfully Authenticated!");
        }
        else
        {
            char errStr[] = "Unable to start blobfuse due to a lack of credentials. Please check the readme for valid auth setups.\n";
            if (stdErrFD != -1) {
                ssize_t n = write(stdErrFD, errStr, sizeof(errStr));
                if (n == -1) {
                    syslog(LOG_ERR, "Failed to report back the status of auth.");
                }
            }
            syslog(LOG_ERR, "%s", errStr);
            std::thread t1(std::bind(&destroyBlobfuseOnAuthError));
            t1.detach();
            return NULL;
        }
    }
    if (stdErrFD != -1) {
        // Test code to print on console
        /*char errStr[] = "Blobfuse Auth successful\n";
        ssize_t n = write(stdErrFD, errStr, sizeof(errStr));
        if (n == -1) {
            syslog(LOG_ERR, "Failed to report back the status of auth.");
        }*/
        close(stdErrFD);
    }

    if (config_options.authType == MSI_AUTH ||
        config_options.authType == SPN_AUTH)
    {
        std::shared_ptr<OAuthTokenCredentialManager> tokenManager;
        if (config_options.caCertFile.empty())
        {
            tokenManager = GetTokenManagerInstance(EmptyCallback);
        }
        else
        {
            tokenManager = GetTokenManagerInstance(EmptyCallback, config_options.caCertFile, config_options.httpsProxy);        }

        tokenManager->StartTokenMonitor();
    }

    if (config_options.streaming) {
        blob_streamer = std::make_shared<BlobStreamer>(
                storage_client,
                config_options.readStreamBufferSize,
                config_options.maxBlocksPerFile,
                config_options.blockSize);
    }
    return NULL;
}
void *azs_init(struct fuse_conn_info * conn)
{
    syslog(LOG_DEBUG, "azs_init ran");

    gMountTime = time(NULL);
    /*
    cfg->attr_timeout = 360;
    cfg->kernel_cache = 1;
    cfg->entry_timeout = 120;
    cfg->negative_timeout = 120;
    */
   // even 4.18 does not like this so 5.4 is not enough so 
    if (kernel_version < blobfuse_constants::minKernelVersion) {
        conn->max_write = 4194304;
	// let fuselib pick 128KB
	//conn->max_read = 4194304;
    } else {
        conn->want |= FUSE_CAP_BIG_WRITES;
    }
    conn->max_readahead = 4194304;
    conn->max_background = 128;
    //  conn->want |= FUSE_CAP_WRITEBACK_CACHE | FUSE_CAP_EXPORT_SUPPORT; // TODO: Investigate putting this back in when we downgrade to fuse 2.9

    g_gc_cache = std::make_shared<gc_cache>(config_options.tmpPath, config_options.fileCacheTimeoutInSeconds);
    g_gc_cache->run();
    
    validate_storage();

    return NULL;
}

// TODO: print FUSE usage as well
void print_usage()
{
    fprintf(stdout, "Usage: blobfuse <mount-folder> --tmp-path=</path/to/fusecache> [--config-file=</path/to/config.cfg> | --container-name=<containername>]");
    fprintf(stdout, "    [--use-https=true] [--file-cache-timeout-in-seconds=120] [--log-level=LOG_OFF|LOG_CRIT|LOG_ERR|LOG_WARNING|LOG_INFO|LOG_DEBUG] [--use-attr-cache=true]\n\n");
    fprintf(stdout, "In addition to setting --tmp-path parameter, you must also do one of the following:\n");
    fprintf(stdout, "1. Specify a config file (using --config-file]=) with account name (accountName), container name (containerName), and\n");
    fprintf(stdout,  "\ta. account key (accountKey),\n");
    fprintf(stdout,  "\tb. account SAS token (sasToken),\n");
    fprintf(stdout,  "\tc. valid service principal credentials (servicePrincipalClientId, servicePrincipalTenantId, and environment variable AZURE_STORAGE_SPN_CLIENT_SECRET) with access to the storage account or,\n");
    fprintf(stdout,  "\td. valid MSI credentials (one or none of identityClientId, identityObjectId, identityResourceId) with access to the storage account. Custom endpoints w/ secrets can be used via msiEndpoint and MSI_SECRET\n");
    fprintf(stdout, "2. Set the environment variables AZURE_STORAGE_ACCOUNT and (AZURE_STORAGE_ACCESS_KEY or AZURE_STORAGE_SAS_TOKEN), and specify the container name with --container-name=\n\n");
    fprintf(stdout, "See https://github.com/Azure/azure-storage-fuse for detailed installation and advanced configuration instructions, including SPN and MSI via environment variables.\n");
}

void print_version()
{
    fprintf(stdout, "blobfuse %s\n", BFUSE_VER);
}

int set_log_mask(const char * min_log_level_char, bool blobfuseInit)
{
    if (!min_log_level_char)
    {
        syslog(LOG_CRIT, "Setting logging level to : LOG_WARNING");
        setlogmask(LOG_UPTO(LOG_WARNING));
        return 0;
    }
    gEnableLogsHttp = false;

    std::string min_log_level(min_log_level_char);
    if (min_log_level.empty())
    {
        syslog(LOG_CRIT, "Setting logging level to : LOG_WARNING");
        setlogmask(LOG_UPTO(LOG_WARNING));
        return 0;
    }
    
    syslog(LOG_CRIT, "Setting logging level to : %s", min_log_level.c_str());

    // cmd_options for logging: LOG_OFF, LOG_CRIT, LOG_ERR, LOG_WARNING, LOG_INFO, LOG_DEBUG
    if (min_log_level == "LOG_OFF")
    {
        setlogmask(LOG_UPTO(LOG_EMERG)); // We don't use 'LOG_EMERG', so this won't log anything.
        return 0;
    }
    if (min_log_level == "LOG_CRIT")
    {
        setlogmask(LOG_UPTO(LOG_CRIT));
        return 0;
    }
    if (min_log_level == "LOG_ERR")
    {
        setlogmask(LOG_UPTO(LOG_ERR));
        return 0;
    }
    if (min_log_level == "LOG_WARNING")
    {
        setlogmask(LOG_UPTO(LOG_WARNING));
        return 0;
    }
    if (min_log_level == "LOG_INFO")
    {
        gEnableLogsHttp = true;
        setlogmask(LOG_UPTO(LOG_INFO));
        return 0;
    }
    if (min_log_level == "LOG_DEBUG")
    {
        gEnableLogsHttp = true;
        setlogmask(LOG_UPTO(LOG_DEBUG));
        return 0;
    }

    if (blobfuseInit) {
        syslog(LOG_CRIT, "Unable to start blobfuse. Error: Invalid log level \"%s\"", min_log_level.c_str());
        fprintf(stderr, "Unable to start blobfuse. Error: Invalid log level Specified\"%s\".  Permitted values are LOG_OFF, LOG_CRIT, LOG_ERR, LOG_WARNING, LOG_INFO, LOG_DEBUG.\n", min_log_level.c_str());
        fprintf(stdout, "If --log-level is not specified logging level will default to  LOG_WARNING.\n\n");
    } else {
        set_log_mask(cmd_options.log_level, false);
    }
    return 1;
}

void set_new_sas_token()
{
    syslog(LOG_DEBUG, "Sas Token Refresh");
    storage_client->RefreshSASToken(config_options.sasToken);
}

/*
 *  This function is called only during SIGUSR1 handling.
 *  Objective here is to read only the 'logLevel' from the config file
 *  If logLevel is removed from config file then reset the logging level
 *  back to what was provided int the command line cmd_options, otherwise use
 *  this config as the new logging level..
 */

#define LOG_LVL_REFRESH             (1 << 0)
#define SAS_TOKEN_REFRESH           (1 << 1)
unsigned int CONF_FILE_REFRESH = 0;

int refresh_from_config_file(const std::string configFile)
{
    CONF_FILE_REFRESH = 0;

    std::ifstream file(configFile);
    if(!file)
    {
        syslog(LOG_CRIT, "Unable to read config file : %s", configFile.c_str());
        fprintf(stderr, "Unable to read config file : %s", configFile.c_str());
        return -1;
    }

    std::string line;
    bool logLevelFound = false;
    while(std::getline(file, line))
    {
        // skip over comments
        if(line[0] == '#') {
            continue;
        }

        // Refresh logging level
        std::size_t pos = line.find("logLevel");
        if(pos != std::string::npos)
        {
           std::string logLevel = trim(line.substr(line.find(" ") + 1));
           if (logLevel.compare(config_options.logLevel)) {
                config_options.logLevel = logLevel;
                logLevelFound = true;
                CONF_FILE_REFRESH |= LOG_LVL_REFRESH;
           }
        }

        // Refresh the SAS token so that token change does not require remount
        if(line.find("sasToken") != std::string::npos)
        {
            std::string sasTokenStr = trim(line.substr(line.find(" ") + 1));
            if (sasTokenStr.compare(config_options.sasToken)) {
                config_options.sasToken = sasTokenStr;
                CONF_FILE_REFRESH |= SAS_TOKEN_REFRESH;
            }
        }
    }

    if(!logLevelFound) {
        config_options.logLevel = (cmd_options.log_level) ? : "";
    }

    return 0;
}

void sig_usr_handler(int signum)
{
    if (signum == SIGUSR1) {
        syslog(LOG_INFO, "Received signal SIGUSR1");
        if (0 == refresh_from_config_file(cmd_options.config_file)) {
            if (CONF_FILE_REFRESH & LOG_LVL_REFRESH)
                set_log_mask(config_options.logLevel.c_str(), false);
            
            if (CONF_FILE_REFRESH & SAS_TOKEN_REFRESH)
                set_new_sas_token();
        }
    }
}

void init_essentials() 
{
    openlog(log_ident.c_str(), LOG_NDELAY | LOG_PID, 0);
    signal(SIGUSR1, sig_usr_handler);
}

void set_up_callbacks(struct fuse_operations &azs_blob_operations)
{
    // Here, we set up all the callbacks that FUSE requires.
    azs_blob_operations.init = azs_init;
    azs_blob_operations.getattr = azs_getattr;
    azs_blob_operations.statfs = azs_statfs;
    azs_blob_operations.access = azs_access;
    azs_blob_operations.readlink = azs_readlink;
    azs_blob_operations.symlink = azs_symlink;
    azs_blob_operations.readdir = azs_readdir;
    azs_blob_operations.open = azs_open;
    azs_blob_operations.read = azs_read;
    azs_blob_operations.release = azs_release;
    azs_blob_operations.fsync = azs_fsync;
    azs_blob_operations.fsyncdir = azs_fsyncdir;
    azs_blob_operations.create = azs_create;
    azs_blob_operations.write = azs_write;
    azs_blob_operations.mkdir = azs_mkdir;
    azs_blob_operations.unlink = azs_unlink;
    azs_blob_operations.rmdir = azs_rmdir;
    azs_blob_operations.chown = azs_chown;
    azs_blob_operations.chmod = azs_chmod;
    //#ifdef HAVE_UTIMENSAT
    azs_blob_operations.utimens = azs_utimens;
    //#endif
    azs_blob_operations.destroy = azs_destroy;
    azs_blob_operations.truncate = azs_truncate;
    azs_blob_operations.rename = azs_rename;
    azs_blob_operations.setxattr = azs_setxattr;
    azs_blob_operations.getxattr = azs_getxattr;
    azs_blob_operations.listxattr = azs_listxattr;
    azs_blob_operations.removexattr = azs_removexattr;
    azs_blob_operations.flush = azs_flush;
}

/*
 *  Check if the given directory is already mounted for the mounttype fuse or not
 *  If mounted then re-mounting again shall fail.
 */ 
bool is_directory_mounted(const char* mntDir) {
    bool found = false;

    if (!config_options.basicRemountCheck) {
        syslog(LOG_INFO, "Using syscall to detect directory is already mounted or not");
        struct mntent *mnt_ent;

        FILE *mnt_list;

        mnt_list = setmntent(_PATH_MOUNTED, "r");
        while ((mnt_ent = getmntent(mnt_list))) 
        {
            if (!strcmp(mnt_ent->mnt_dir, mntDir) && !strcmp(mnt_ent->mnt_type, "fuse")) 
            {
                found = true;
                break;
            }
        }
        endmntent(mnt_list);
    } else {
        syslog(LOG_INFO, "Reading /etc/mtab to detect directory is already mounted or not");
        ssize_t read = 0;
        size_t len = 0;
        char *line = NULL;

        FILE *fp = fopen("/etc/mtab", "r");
        if (fp != NULL) {
            while ((read = getline(&line, &len, fp)) != -1) {
                if (strstr(line, mntDir) != NULL && strstr(line, "fuse") != NULL) 
                {
                    found = true;
                    break;
                }
            }
        fclose(fp);
        }
    }
    
    return found;
}

/*
 *  Check if the given temp directory is empty or not
 *  If non-empty then return false, as this can create issues in 
 *  out cache.
 */ 
bool is_directory_empty(const char *tmpDir) {
    int cnt = 0;
    struct dirent *d_ent;

    DIR *dir = opendir(tmpDir);
    if (dir == NULL) 
        return 0;

    // Count number of entries in directory
    // if its more then 2 (. and ..) then its not empty
    while (((d_ent = readdir(dir)) != NULL) 
            && (cnt++ <= 2));
    closedir(dir);
    
    //fprintf(stdout, "count of dir entries %u", cnt);
    return (cnt <= 2);
}


int read_and_set_arguments(int argc, char *argv[], struct fuse_args *args)
{
    // FUSE has a standard method of argument parsing, here we just follow the pattern.
    *args = FUSE_ARGS_INIT(argc, argv);

    // Check for existence of allow_other flag and change the default permissions based on that
    config_options.defaultPermission = 0770;
    config_options.readOnlyMount = false;
    config_options.entryTimeout = 0;
    config_options.attrTimeout = 0;

    std::vector<std::string> string_args(argv, argv+argc);
    for (size_t i = 1; i < string_args.size(); ++i) {
      if (string_args[i].find("allow_other") != std::string::npos) {
          config_options.defaultPermission = 0777; 
      } else if (string_args[i].find("ro") != std::string::npos) {
          config_options.readOnlyMount = true;
      } else if (string_args[i].find("attr_timeout") !=std::string::npos) {
          istringstream data;
          data.str(string_args[i].substr(string_args[i].find('=')+1));
          const std::string value(trim(data.str()));
          int attr = stoi(value);
          config_options.attrTimeout = attr;
      } else if (string_args[i].find("entry_timeout") !=std::string::npos) {
          istringstream data;
          data.str(string_args[i].substr(string_args[i].find('=')+1));
          const std::string value(trim(data.str()));
          int attr = stoi(value);
          config_options.entryTimeout = attr;
      }
    }

    int ret = 0;
    config_options.useADLS = false;
    config_options.noSymlinks = false;
    config_options.cacheOnList = true;
    config_options.high_disk_threshold = HIGH_THRESHOLD_VALUE;
    config_options.low_disk_threshold = LOW_THRESHOLD_VALUE;
    
    try
    {
        if (fuse_opt_parse(args, &cmd_options, option_spec, NULL) == -1)
        {
            return 1;
        }

        if(cmd_options.version)
        {
            print_version();
            exit(0);
        }

        if(cmd_options.help)
        {
            print_usage();
            exit(0);
        }
    
        config_options.enableGen1 = false;
        if (cmd_options.enable_gen1 != NULL)
        {
            std::string gen1_flag_val(cmd_options.enable_gen1);
            if (gen1_flag_val == "true"){
                syslog(LOG_INFO, "Gen1 support invoked");
                config_options.enableGen1 = true;
            }
        }

        config_options.basicRemountCheck = false;
        if (cmd_options.basic_remount_check != NULL)
        {
            std::string remnt_chk(cmd_options.basic_remount_check);
            if (remnt_chk == "true")
            {
                syslog(LOG_INFO, "Basic remount check enabled");
                config_options.basicRemountCheck = true;
            }
        }

        if (args && args->argv && argc > 1 && 
            is_directory_mounted(argv[1])) 
        {
            syslog(LOG_CRIT, "Unable to start blobfuse. '%s'is already mounted.", argv[1]);
            fprintf(stderr, "Error: '%s' is already mounted. Recheck your config\n", argv[1]);
            return 1;
        }
        config_options.mntPath = std::string(argv[1]);

        if(!cmd_options.config_file) {
            //fprintf(stdout, "no config file");
            if (!config_options.enableGen1) {
                if(!cmd_options.container_name)
                {
                    syslog(LOG_CRIT, "Unable to start blobfuse, no config file provided and --container-name is not set.");
                    fprintf(stderr, "Error: No config file provided and --container-name is not set.\n");
                    print_usage();
                    return 1;
                } 

                std::string container(cmd_options.container_name);
                config_options.containerName = container;
            }

            if(cmd_options.httpsProxy)
            {
                std::string httpsProxy(cmd_options.httpsProxy);
                config_options.httpsProxy = httpsProxy;
            }
            if(cmd_options.caCertFile)
            {
                std::string caCertFile(cmd_options.caCertFile);
                config_options.caCertFile = caCertFile;
            }
            if(cmd_options.httpProxy)
            {
                std::string httpProxy(cmd_options.httpProxy);
                config_options.httpProxy = httpProxy;
            }

            ret = read_config_env();
            fprintf(stdout, "done reading env vars");
        }
        else
        {
            ret = read_config(cmd_options.config_file);
        }

        if (ret != 0)
        {
            return ret;
        }
    }
    catch(std::exception &ex)
    {
        fprintf(stderr, "Exception thrown while parsing arguments %s", ex.what());
        print_usage();
        return 1;
    }

    int res = set_log_mask(cmd_options.log_level, true);
    if (res != 0)
    {
        print_usage();
        return 1;
    }


    if (!config_options.enableGen1) {
        // remove last trailing slash in tmp_path
        if (!cmd_options.tmp_path) {
            fprintf(stderr, "Error: --tmp-path is not set.\n");
            print_usage();
            return 1;
        }

        std::string tmpPathStr(cmd_options.tmp_path);
        if (!tmpPathStr.empty()) {
            // First let's normalize the path
            // Don't use canonical because that will check for path existence and permissions
#if BOOST_VERSION > 106000 // lexically_normal was added in boost 1.60.0; ubuntu 16 is only up to 1.58.0
            tmpPathStr = boost::filesystem::path(tmpPathStr).lexically_normal().string();
#else
            tmpPathStr = boost::filesystem::path(tmpPathStr).normalize().string();
#endif

            // Double check that we have not just emptied this string
            if (!tmpPathStr.empty()) {
                // Trim any trailing '/' or '/.'
                // This will also create a blank string for just '/' which will fail out at the next block
                // .lexically_normal() returns '/.' for directories
                if (tmpPathStr[tmpPathStr.size() - 1] == '/') {
                    tmpPathStr.erase(tmpPathStr.size() - 1);
                } else if (tmpPathStr.size() > 1 && tmpPathStr.compare((tmpPathStr.size() - 2), 2, "/.") == 0) {
                    tmpPathStr.erase(tmpPathStr.size() - 2);
                }

                if (tmpPathStr[0] == '~') {
                    const char *homedir = NULL;
                    if ((homedir = getenv("HOME")) == NULL) {
                        homedir = getpwuid(getuid())->pw_dir;
                    }
                    if (homedir) {
                        syslog(LOG_ERR, "Expanding '~' in tmppath to %s", homedir);
                        tmpPathStr = std::string(homedir) + tmpPathStr.substr(1);
                    }
                }
            }

            // Error out if we emptied this string
            if (tmpPathStr.empty()) {
                fprintf(stderr, "Error: --tmp-path resolved to empty path.\n");
                print_usage();
                return 1;
            }
        }

        config_options.emptyDirCheck = false;
        if (cmd_options.empty_dir_check != NULL) {
            std::string val(cmd_options.empty_dir_check);
            if (val == "true") {
                config_options.emptyDirCheck = true;
            }
        }

        if (!tmpPathStr.empty()) {
            bool fail_mount = false;
            struct stat sb;

            // if the directory does not exist no need to valdiate if it is empty
            // so check if the dir exists first and then validate
            if (stat(tmpPathStr.c_str(), &sb) == 0 && S_ISDIR(sb.st_mode)) {
                if (!is_directory_empty(tmpPathStr.c_str()) &&
                    config_options.emptyDirCheck) {
                    // Tmp path exists. if 'root' directory is empty then also its fine
                    std::string tmprootPath = tmpPathStr + "/root";
                    if (stat(tmprootPath.c_str(), &sb) == 0 && S_ISDIR(sb.st_mode)) {
                        if (!is_directory_empty(tmprootPath.c_str())) {
                            fail_mount = true;
                        }
                    } else {
                        fail_mount = true;
                    }

                    if (fail_mount) {
                        syslog(LOG_CRIT, "Unable to start blobfuse. temp directory '%s'is not empty.",
                               tmpPathStr.c_str());
                        fprintf(stderr,
                                "Error: temp directory '%s' is not empty. blobfuse needs an empty temp directory\n",
                                tmpPathStr.c_str());
                        return 1;
                    }
                }
            }
        }
        config_options.tmpPath = tmpPathStr;
    }else {
        if (cmd_options.tmp_path != NULL){
            std::string tpath(cmd_options.tmp_path);
            config_options.tmpPath = tpath;
        }
    }

    config_options.uploadIfModified = false;
    if (cmd_options.upload_if_modified != NULL) {
        syslog(LOG_DEBUG, "upload_if_modified is not null");
        std::string val(cmd_options.upload_if_modified);
        if (val == "true") {
            config_options.uploadIfModified = true;
            syslog(LOG_DEBUG, "upload_if_modified is true");
        }
    }

    config_options.useHttps = true;
    if (cmd_options.useHttps != NULL) {
        std::string https(cmd_options.useHttps);
        if (https == "false") {
            config_options.useHttps = false;
        }
    }

    if (cmd_options.use_adls != NULL) {
        std::string use_adls_value(cmd_options.use_adls);
        if (use_adls_value == "true") {
            config_options.useADLS = true;
        } else if (use_adls_value == "false") {
            config_options.useADLS = false;
        }
    }

    if (cmd_options.no_symlinks != NULL) {
        std::string no_symlinks(cmd_options.no_symlinks);
        if (no_symlinks == "true") {
            config_options.noSymlinks = true;
        }
    }

    if (cmd_options.cache_on_list != NULL) {
        std::string cache_prop(cmd_options.cache_on_list);
        if (cache_prop == "false") {
            config_options.cacheOnList = false;
        }
    }

    config_options.concurrency = (int) (blobfuse_constants::def_concurrency_blob_wrapper);
    if (cmd_options.concurrency != NULL) {
        std::string concur(cmd_options.concurrency);
        //config_options.concurrency = stoi(concur);
        config_options.concurrency = (stoi(concur) < blobfuse_constants::max_concurrency_blob_wrapper) ?
                                        stoi(concur) : blobfuse_constants::max_concurrency_blob_wrapper;
    }

    config_options.cacheSize = 0;
    if (cmd_options.cache_size_mb != NULL) {
        std::string cache_size(cmd_options.cache_size_mb);
        config_options.cacheSize = stoi(cache_size) * (unsigned long long) (1024l * 1024l);
    }

    config_options.requiredFreeSpace = 0;
    if (cmd_options.required_free_space_mb != NULL) {
        std::string req_size(cmd_options.required_free_space_mb);
        config_options.requiredFreeSpace = stoi(req_size);
    }

    config_options.cancel_list_on_mount_secs = 0;
    if (cmd_options.cancel_list_on_mount_seconds != NULL) {
        std::string cancel_list_on_mount_secs(cmd_options.cancel_list_on_mount_seconds);
        config_options.cancel_list_on_mount_secs = stoi(cancel_list_on_mount_secs);
    }

    // Make high and low disk threshold percentage a configurable option
    if (cmd_options.high_disk_threshold != NULL) {
        std::string high_disk_thr(cmd_options.high_disk_threshold);
        config_options.high_disk_threshold = stoi(high_disk_thr);
        if (config_options.high_disk_threshold < 0 || config_options.high_disk_threshold > 100) {
            syslog(LOG_ERR, "Invalid high_disk_threshold, reverting back to default value");
            config_options.high_disk_threshold = HIGH_THRESHOLD_VALUE;
        }
    }

    if (cmd_options.low_disk_threshold != NULL) {
        std::string low_disk_thr(cmd_options.low_disk_threshold);
        config_options.low_disk_threshold = stoi(low_disk_thr);
        if (config_options.low_disk_threshold < 0 || config_options.low_disk_threshold > 100) {
            syslog(LOG_ERR, "Invalid low_disk_threshold, reverting back to default value");
            config_options.low_disk_threshold = LOW_THRESHOLD_VALUE;
        }
    }

    if (config_options.low_disk_threshold >= config_options.high_disk_threshold) {
        syslog(LOG_ERR, "Invalid disk_thresholds, reverting back to default values");
        config_options.high_disk_threshold = HIGH_THRESHOLD_VALUE;
        config_options.low_disk_threshold = LOW_THRESHOLD_VALUE;
    }

    config_options.cachePollTimeout = 1000;
    if (cmd_options.cache_poll_timeout_msec != NULL) {
        std::string timeout(cmd_options.cache_poll_timeout_msec);
        config_options.cachePollTimeout = stoi(timeout) * 1000;
    }

    config_options.maxEviction = 0;
    if (cmd_options.max_eviction != NULL) {
        std::string max_evic(cmd_options.max_eviction);
        config_options.maxEviction = stoi(max_evic);
    }

    if (cmd_options.set_content_type != NULL) {
        std::string val(cmd_options.set_content_type);
        if (val == "true")
            gSetContentType = true;
    }

    config_options.preMountValidate = false;
    if (cmd_options.pre_mount_validate != NULL) {
        std::string val(cmd_options.pre_mount_validate);
        if (val == "true") {
            syslog(LOG_INFO, "Pre mount validation enabled");
            config_options.preMountValidate = true;
        }
    }

    config_options.useAttrCache = false;
    if (cmd_options.useAttrCache != NULL) {
        std::string attr_cache(cmd_options.useAttrCache);
        if (attr_cache == "true") {
            config_options.useAttrCache = true;
        }
    }

    if (cmd_options.file_cache_timeout_in_seconds != NULL) {
        std::string timeout(cmd_options.file_cache_timeout_in_seconds);
        config_options.fileCacheTimeoutInSeconds = stoi(timeout);
    } else {
        config_options.fileCacheTimeoutInSeconds = 120;
    }

    // Azure retry policy config
    std::size_t offset = 0;
    config_options.maxTryCount = 0;
    if (cmd_options.max_retry != NULL) 
    {
        std::string max_retry(cmd_options.max_retry);
        config_options.maxTryCount = stoi(max_retry);
    }

    config_options.streaming = false;
    if (cmd_options.streaming != NULL) {
        std::string streaming(cmd_options.streaming);
        if (streaming == "true") {
            config_options.streaming = true;
        }
    }

    config_options.maxTimeoutSeconds = 60.0;
    if (cmd_options.max_timeout != NULL) {
        std::string max_timeout(cmd_options.max_timeout);
        config_options.maxTimeoutSeconds = stod(max_timeout, &offset);
    }

    config_options.retryDelay = 1.2;
    if (cmd_options.retry_delay != NULL) {
        std::string retry_delay(cmd_options.retry_delay);
        config_options.retryDelay = stod(retry_delay, &offset);
    }

    config_options.backgroundDownload = false;
    if (cmd_options.background_download != NULL) {
        std::string background_download(cmd_options.background_download);
        if (background_download == "true") {
            config_options.backgroundDownload = true;
        }
    }

    config_options.invalidateOnSync = false;
    if (cmd_options.invalidate_on_sync != NULL) {
        std::string evict(cmd_options.invalidate_on_sync);
        if (evict == "true") {
            config_options.invalidateOnSync = true;
        }
    }

    config_options.readStreamBufferSize = (500 * 1024 * 1024);
    if (cmd_options.stream_buffer != NULL) {
        std::string stream_buffer(cmd_options.stream_buffer);
        config_options.readStreamBufferSize = uint64_t(stod(stream_buffer, &offset)) * uint64_t(1024 * 1024);
    }

    config_options.maxBlocksPerFile = blobfuse_constants::maxStreamBlocksPerFile;
    if (cmd_options.max_blocks_per_file != NULL) {
        std::string max_block(cmd_options.max_blocks_per_file);
        config_options.maxBlocksPerFile = stod(max_block, &offset);
    }

    config_options.blockSize = (16 * 1024 * 1024);
    if (cmd_options.block_size_mb != NULL) {
        std::string block_size(cmd_options.block_size_mb);
        config_options.blockSize = uint64_t(stod(block_size, &offset));
        config_options.blockSize = uint64_t((config_options.blockSize) * 1024 * 1024);
    }

<<<<<<< HEAD
    if (!config_options.enableGen1) {
        if (config_options.streaming && !config_options.readOnlyMount) {
            syslog(LOG_ERR, "Read-Streaming is supported only on Readonly Mounts. Use '-o ro' option in mount command");
            fprintf(stderr, "Read-Streaming is supported only on Readonly Mounts. Use '-o ro' option in mount command");
            return 1;
        }
=======
    config_options.ignoreOpenFlags = false;
    if(cmd_options.ignore_open_flags != NULL)
    {
        std::string ignore(cmd_options.ignore_open_flags);
        if(ignore == "true")
        {
            config_options.ignoreOpenFlags = true;
        } 
    }

    if (config_options.streaming && !config_options.readOnlyMount) {
        syslog(LOG_ERR, "Read-Streaming is supported only on Readonly Mounts. Use '-o ro' option in mount command");    
        fprintf(stderr, "Read-Streaming is supported only on Readonly Mounts. Use '-o ro' option in mount command");  
        return 1;
    }
>>>>>>> ecb32ac6

        syslog(LOG_INFO,
                "Disk Thresholds : %d - %d, Cache Eviction : %llu-%llu, List Cancel time : %d Retry Policy (%d, %f, %f), Background Download %d, Evict on sync %d",
                config_options.high_disk_threshold, config_options.low_disk_threshold,
                config_options.cachePollTimeout, config_options.maxEviction,
                config_options.cancel_list_on_mount_secs,
                config_options.maxTryCount, config_options.maxTimeoutSeconds, config_options.retryDelay,
                config_options.backgroundDownload,
                config_options.invalidateOnSync);

        if (config_options.backgroundDownload) {
            syslog(LOG_INFO, "Background download is turned on");
        }

        if (config_options.streaming) {
            syslog(LOG_INFO, "Streaming : %d, Stream buffer size : %lu, Max Blocks : %d, Block Size : %ld",
                    config_options.streaming, config_options.readStreamBufferSize,
                    config_options.maxBlocksPerFile, config_options.blockSize);
        }
    }   

    syslog(LOG_INFO,"Blobfuse version : %s", _BLOBFUSE_VERSION_);
    return 0;
}

int configure_tls()
{
    // For proper locking, instructing gcrypt to use pthreads 
    gcry_control(GCRYCTL_SET_THREAD_CBS, &gcry_threads_pthread);
    if(GNUTLS_E_SUCCESS != gnutls_global_init())
    {
        syslog (LOG_CRIT, "Unable to start blobfuse. GnuTLS initialization failed: errno = %d.\n", errno);
        fprintf(stderr, "GnuTLS initialization failed: errno = %d.\n", errno);
        return 1; 
    }
    return 0;
}

void configure_fuse(struct fuse_args *args)
{
    populate_kernel_version();
    populate_libcurl_version();

    if (kernel_version < blobfuse_constants::minKernelVersion) {
        fuse_opt_add_arg(args, "-omax_read=131072");
        fuse_opt_add_arg(args, "-omax_write=131072");
    }

    if (cmd_options.file_cache_timeout_in_seconds != NULL)
    {
        std::string timeout(cmd_options.file_cache_timeout_in_seconds);
        config_options.fileCacheTimeoutInSeconds = stoi(timeout);
    }
    else
    {
        config_options.fileCacheTimeoutInSeconds = 120;
    }

    // FUSE contains a feature where it automatically implements 'soft' delete if one process has a file open when another calls unlink().
    // This feature causes us a bunch of problems, so we use "-ohard_remove" to disable it, and track the needed 'soft delete' functionality on our own.
    fuse_opt_add_arg(args, "-ohard_remove");
    fuse_opt_add_arg(args, "-obig_writes");
    fuse_opt_add_arg(args, "-ofsname=blobfuse");
    fuse_opt_add_arg(args, "-okernel_cache");
    umask(0);
}

std::string exec(const char* cmd) {
    std::array<char, 128> buffer;
    std::string result;
    std::unique_ptr<FILE, decltype(&pclose)> pipe(popen(cmd, "r"), pclose);
    if (!pipe) {
        throw std::runtime_error("popen() failed!");
    }
    while (fgets(buffer.data(), buffer.size(), pipe.get()) != nullptr) {
        result += buffer.data();
    }
    return result;
}

int initialize_blobfuse()
{
    if(0 != ensure_files_directory_exists_in_cache(prepend_mnt_path_string("/placeholder")))
    {
        syslog(LOG_CRIT, "Unable to start blobfuse.  Failed to create directory on cache directory: %s, errno = %d.\n", prepend_mnt_path_string("/placeholder").c_str(),  errno);
        fprintf(stderr, "Failed to create directory on cache directory: %s, errno = %d.\n", prepend_mnt_path_string("/placeholder").c_str(),  errno);
        return 1;
    }

    // if https is turned off and an http proxy server is specified just set https proxy server to the http proxy server
    // this is a hack but we only use the https_proxy 'variable' while calling the cpplite library and setting this will avoid iof condition checks
    if(!config_options.useHttps && !config_options.httpProxy.empty())
    {
        config_options.httpsProxy = config_options.httpProxy;
    }
    
    //initialize storage client and authenticate, if we fail here, don't call fuse
    if (config_options.useAttrCache) 
    {
        syslog(LOG_INFO, "Initializing blobfuse with attr caching enabled");
        storage_client = std::make_shared<AttrCacheBfsClient>(config_options);
    }
    else if (config_options.useADLS)
    {
        syslog(LOG_INFO, "Initializing blobfuse using DataLake");
        storage_client = std::make_shared<DataLakeBfsClient>(config_options);
    }
    else
    {
        syslog(LOG_DEBUG, "Initializing blobfuse using BlockBlob");
        storage_client = std::make_shared<BlockBlobBfsClient>(config_options);
        syslog(LOG_DEBUG, "Setup storage client");
    }

    syslog(LOG_DEBUG, "Kernel version is %f", kernel_version);
    syslog(LOG_DEBUG, "libcurl version is %f", libcurl_version);

    if (!config_options.preMountValidate && libcurl_version < blobfuse_constants::minCurlVersion) 
    {
        syslog(LOG_WARNING, "** Delaying authentication to post fork for older curl versions");
    } else {
        if(storage_client->AuthenticateStorage())
        {
            syslog(LOG_DEBUG, "Successfully Authenticated!");   
        }
        else
        {
            fprintf(stderr, "Unable to start blobfuse due to authentication or connectivity issues. Please check the readme for valid auth setups.\n");
            syslog(LOG_ERR, "Unable to start blobfuse due to authentication or connectivity issues. Please check the readme for valid auth setups.");
            return -1;
        }
    }

    globalTimes.lastModifiedTime = globalTimes.lastAccessTime = globalTimes.lastChangeTime = time(NULL);
    return 0;
}


// Code to generate json file for rustfuse and launch the binary
int mount_rust_fuse(char* argv[]){
    json j;
    if (config_options.authType == SPN_AUTH){
        // adlsgen1fuse will be reading secret from env variable (ADL_CLIENT_SECRET) hence no reason to include this.
        //j["clientsecret"] = config_options.spnClientSecret;

        j["clientid"] = config_options.spnClientId;
        j["tenantid"] = config_options.spnTenantId;
        if(config_options.aadEndpoint != "")
        {
            j["authorityurl"] = config_options.aadEndpoint;
        }
        else
        {
            j["authorityurl"] = "https://login.microsoftonline.com";
        }

        j["credentialtype"] = "servicePrincipal";
    } else{
        syslog(LOG_ERR, "For Gen1 account only SPN auth is supported.");
        return -1;
    }

    j["resourceurl"] = "https://datalake.azure.net/";

    if(config_options.attrTimeout != 0){
        j["fuseattrtimeout"] = config_options.attrTimeout;
    }

    if(config_options.entryTimeout != 0){
        j["fuseentrytimeout"] = config_options.entryTimeout;
    }

    if(config_options.defaultPermission == 0777)
    {
        j["fuseallowother"] = true;
    } else {
        j["fuseallowother"] = false;
    }

    if (config_options.logLevel != ""){
        j["loglevel"] = config_options.logLevel;
    }

    if (config_options.maxTryCount != 0){
        j["retrycount"] = config_options.maxTryCount;
    }

    unsigned long long maxcache = config_options.cacheSize / ((unsigned long long) (1024l * 1024l));
    if (maxcache != 1000){
        j["maxcachesizeinmb"] = maxcache;
    }

    if (config_options.requiredFreeSpace !=0 ){
        j["requiredfreespaceinmb"] = config_options.requiredFreeSpace;
    }

    if (config_options.tmpPath != ""){
        j["cachedir"] = config_options.tmpPath;
    }

    if (config_options.containerName != ""){
        j["resourceid"] = "adl://"+config_options.accountName+".azuredatalakestore.net/" + config_options.containerName + "/";
    }else{
        j["resourceid"] = "adl://"+config_options.accountName+".azuredatalakestore.net/";
    }


    j["mountdir"] = argv[1];

    std::string serialized = j.dump(4);

//    std::cout<<serialized<<std::endl;

    std::string gen1ConfigFile = "adlsgen1fuse.json";
    ofstream outdata;

//    char curdir[512];
//    char* ret = getcwd(curdir, 512);
//    if (ret == NULL){
//        std::cout<<"Couldn't get working directory of blobfuse"<<std::endl;
//        syslog(LOG_ERR, "Failed to get current directory (%d)", errno);
//        return -1;
//    }
    std::string pathToConf = "/tmp/" + gen1ConfigFile;

    outdata.open(pathToConf);
    if( !outdata ) { // file couldn't be opened
        cerr << "Error: file could not be opened" << endl;
        syslog(LOG_ERR, "Failed to open gen1 config file (%d)", errno);
        return -1;
    }
    
    outdata<<serialized<<endl;
    outdata.close();

    std::string cmd = "adlsgen1fuse " + pathToConf;
    std::cout<<exec(cmd.c_str())<<std::endl;

    return 0;
}<|MERGE_RESOLUTION|>--- conflicted
+++ resolved
@@ -75,11 +75,8 @@
     OPTION("--stream-cache-mb=%s", stream_buffer),
     OPTION("--max-blocks-per-file=%s", max_blocks_per_file),
     OPTION("--block-size-mb=%s", block_size_mb),
-<<<<<<< HEAD
     OPTION("--enable-gen1=%s", enable_gen1),
-=======
     OPTION("--ignore-open-flags=%s", ignore_open_flags),
->>>>>>> ecb32ac6
 
     OPTION("--version", version),
     OPTION("-v", version),
@@ -1242,30 +1239,22 @@
         config_options.blockSize = uint64_t((config_options.blockSize) * 1024 * 1024);
     }
 
-<<<<<<< HEAD
+    config_options.ignoreOpenFlags = false;
+    if(cmd_options.ignore_open_flags != NULL)
+    {
+        std::string ignore(cmd_options.ignore_open_flags);
+        if(ignore == "true")
+        {
+            config_options.ignoreOpenFlags = true;
+        } 
+    }
+    
     if (!config_options.enableGen1) {
         if (config_options.streaming && !config_options.readOnlyMount) {
             syslog(LOG_ERR, "Read-Streaming is supported only on Readonly Mounts. Use '-o ro' option in mount command");
             fprintf(stderr, "Read-Streaming is supported only on Readonly Mounts. Use '-o ro' option in mount command");
             return 1;
         }
-=======
-    config_options.ignoreOpenFlags = false;
-    if(cmd_options.ignore_open_flags != NULL)
-    {
-        std::string ignore(cmd_options.ignore_open_flags);
-        if(ignore == "true")
-        {
-            config_options.ignoreOpenFlags = true;
-        } 
-    }
-
-    if (config_options.streaming && !config_options.readOnlyMount) {
-        syslog(LOG_ERR, "Read-Streaming is supported only on Readonly Mounts. Use '-o ro' option in mount command");    
-        fprintf(stderr, "Read-Streaming is supported only on Readonly Mounts. Use '-o ro' option in mount command");  
-        return 1;
-    }
->>>>>>> ecb32ac6
 
         syslog(LOG_INFO,
                 "Disk Thresholds : %d - %d, Cache Eviction : %llu-%llu, List Cancel time : %d Retry Policy (%d, %f, %f), Background Download %d, Evict on sync %d",
