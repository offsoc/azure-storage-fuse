--- conflicted
+++ resolved
@@ -49,11 +49,8 @@
     OPTION("--max-concurrency=%s", concurrency),
     OPTION("--cache-size-mb=%s", cache_size_mb),
     OPTION("--empty-dir-check=%s", empty_dir_check),
-<<<<<<< HEAD
-    OPTION("--upload-if-modified=%s", upload_if_modified),
-=======
+    OPTION("--upload-modified-only=%s", upload_if_modified),
     OPTION("--cancel-list-on-mount-seconds=%s", cancel_list_on_mount_seconds),
->>>>>>> b85faed5
     OPTION("--high-disk-threshold=%s", high_disk_threshold),
     OPTION("--low-disk-threshold=%s", low_disk_threshold),
     OPTION("--version", version),
