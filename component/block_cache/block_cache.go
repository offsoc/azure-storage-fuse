/*
    _____           _____   _____   ____          ______  _____  ------
   |     |  |      |     | |     | |     |     | |       |            |
   |     |  |      |     | |     | |     |     | |       |            |
   | --- |  |      |     | |-----| |---- |     | |-----| |-----  ------
   |     |  |      |     | |     | |     |     |       | |       |
   | ____|  |_____ | ____| | ____| |     |_____|  _____| |_____  |_____


   Licensed under the MIT License <http://opensource.org/licenses/MIT>.

   Copyright © 2020-2024 Microsoft Corporation. All rights reserved.
   Author : <blobfusedev@microsoft.com>

   Permission is hereby granted, free of charge, to any person obtaining a copy
   of this software and associated documentation files (the "Software"), to deal
   in the Software without restriction, including without limitation the rights
   to use, copy, modify, merge, publish, distribute, sublicense, and/or sell
   copies of the Software, and to permit persons to whom the Software is
   furnished to do so, subject to the following conditions:

   The above copyright notice and this permission notice shall be included in all
   copies or substantial portions of the Software.

   THE SOFTWARE IS PROVIDED "AS IS", WITHOUT WARRANTY OF ANY KIND, EXPRESS OR
   IMPLIED, INCLUDING BUT NOT LIMITED TO THE WARRANTIES OF MERCHANTABILITY,
   FITNESS FOR A PARTICULAR PURPOSE AND NONINFRINGEMENT. IN NO EVENT SHALL THE
   AUTHORS OR COPYRIGHT HOLDERS BE LIABLE FOR ANY CLAIM, DAMAGES OR OTHER
   LIABILITY, WHETHER IN AN ACTION OF CONTRACT, TORT OR OTHERWISE, ARISING FROM,
   OUT OF OR IN CONNECTION WITH THE SOFTWARE OR THE USE OR OTHER DEALINGS IN THE
   SOFTWARE
*/

package block_cache

import (
	"container/list"
	"context"
	"encoding/base64"
	"fmt"
	"io"
	"math"
	"os"
	"path/filepath"
	"runtime"
	"sort"
	"strings"
	"sync"
	"syscall"
	"time"

	"github.com/Azure/azure-storage-fuse/v2/common"
	"github.com/Azure/azure-storage-fuse/v2/common/config"
	"github.com/Azure/azure-storage-fuse/v2/common/log"
	"github.com/Azure/azure-storage-fuse/v2/internal"
	"github.com/Azure/azure-storage-fuse/v2/internal/handlemap"
	"github.com/vibhansa-msft/tlru"
)

/* NOTES:
   - Component shall have a structure which inherits "internal.BaseComponent" to participate in pipeline
   - Component shall register a name and its constructor to participate in pipeline  (add by default by generator)
   - Order of calls : Constructor -> Configure -> Start ..... -> Stop
   - To read any new setting from config file follow the Configure method default comments
*/

// Common structure for Component
type BlockCache struct {
	internal.BaseComponent

	blockSize       uint64          // Size of each block to be cached
	memSize         uint64          // Mem size to be used for caching at the startup
	tmpPath         string          // Disk path where these blocks will be cached
	diskSize        uint64          // Size of disk space allocated for the caching
	diskTimeout     uint32          // Timeout for which disk blocks will be cached
	workers         uint32          // Number of threads working to fetch the blocks
	prefetch        uint32          // Number of blocks to be prefetched
	diskPolicy      *tlru.TLRU      // Disk cache eviction policy
	blockPool       *BlockPool      // Pool of blocks
	threadPool      *ThreadPool     // Pool of threads
	fileLocks       *common.LockMap // Locks for each file_blockid to avoid multiple threads to fetch same block
	fileNodeMap     sync.Map        // Map holding files that are there in our cache
	maxDiskUsageHit bool            // Flag to indicate if we have hit max disk usage
	noPrefetch      bool            // Flag to indicate if prefetch is disabled
	prefetchOnOpen  bool            // Start prefetching on file open call instead of waiting for first read

	lazyWrite    bool           // Flag to indicate if lazy write is enabled
	fileCloseOpt sync.WaitGroup // Wait group to wait for all async close operations to complete
}

// Structure defining your config parameters
type BlockCacheOptions struct {
	BlockSize      float64 `config:"block-size-mb" yaml:"block-size-mb,omitempty"`
	MemSize        uint64  `config:"mem-size-mb" yaml:"mem-size-mb,omitempty"`
	TmpPath        string  `config:"path" yaml:"path,omitempty"`
	DiskSize       uint64  `config:"disk-size-mb" yaml:"disk-size-mb,omitempty"`
	DiskTimeout    uint32  `config:"disk-timeout-sec" yaml:"timeout-sec,omitempty"`
	PrefetchCount  uint32  `config:"prefetch" yaml:"prefetch,omitempty"`
	Workers        uint32  `config:"parallelism" yaml:"parallelism,omitempty"`
	PrefetchOnOpen bool    `config:"prefetch-on-open" yaml:"prefetch-on-open,omitempty"`
}

const (
	compName               = "block_cache"
	defaultTimeout         = 120
	MAX_POOL_USAGE  uint32 = 80
	MIN_POOL_USAGE  uint32 = 50
	MIN_PREFETCH           = 5
	MIN_WRITE_BLOCK        = 3
	MIN_RANDREAD           = 10
	MAX_FAIL_CNT           = 3
	MAX_BLOCKS             = 50000
)

// Verification to check satisfaction criteria with Component Interface
var _ internal.Component = &BlockCache{}

func (bc *BlockCache) Name() string {
	return compName
}

func (bc *BlockCache) SetName(name string) {
	bc.BaseComponent.SetName(name)
}

func (bc *BlockCache) SetNextComponent(nc internal.Component) {
	bc.BaseComponent.SetNextComponent(nc)
}

// Start : Pipeline calls this method to start the component functionality
//
//	this shall not Block the call otherwise pipeline will not start
func (bc *BlockCache) Start(ctx context.Context) error {
	log.Trace("BlockCache::Start : Starting component %s", bc.Name())

	// Start the thread pool and keep it ready for download
	bc.threadPool.Start()

	// If disk caching is enabled then start the disk eviction policy
	if bc.tmpPath != "" {
		err := bc.diskPolicy.Start()
		if err != nil {
			log.Err("BlockCache::Start : failed to start diskpolicy [%s]", err.Error())
			return fmt.Errorf("failed to start  disk-policy for block-cache")
		}
	}

	return nil
}

// Stop : Stop the component functionality and kill all threads started
func (bc *BlockCache) Stop() error {
	log.Trace("BlockCache::Stop : Stopping component %s", bc.Name())

	if bc.lazyWrite {
		// Wait for all async upload to complete if any
		log.Info("BlockCache::Stop : Waiting for async close to complete")
		bc.fileCloseOpt.Wait()
	}

	// Wait for thread pool to stop
	bc.threadPool.Stop()

	// Clear the disk cache on exit
	if bc.tmpPath != "" {
		_ = bc.diskPolicy.Stop()
		_ = common.TempCacheCleanup(bc.tmpPath)
	}

	return nil
}

// Configure : Pipeline will call this method after constructor so that you can read config and initialize yourself
//
//	Return failure if any config is not valid to exit the process
func (bc *BlockCache) Configure(_ bool) error {
	log.Trace("BlockCache::Configure : %s", bc.Name())

	defaultMemSize := false
	conf := BlockCacheOptions{}
	err := config.UnmarshalKey(bc.Name(), &conf)
	if err != nil {
		log.Err("BlockCache::Configure : config error [invalid config attributes]")
		return fmt.Errorf("config error in %s [%s]", bc.Name(), err.Error())
	}

	bc.blockSize = uint64(16) * _1MB
	if config.IsSet(compName + ".block-size-mb") {
		bc.blockSize = uint64(conf.BlockSize * float64(_1MB))
	}

	if config.IsSet(compName + ".mem-size-mb") {
		bc.memSize = conf.MemSize * _1MB
	} else {
		var sysinfo syscall.Sysinfo_t
		err = syscall.Sysinfo(&sysinfo)
		if err != nil {
			log.Err("BlockCache::Configure : config error %s [%s]. Assigning a pre-defined value of 4GB.", bc.Name(), err.Error())
			bc.memSize = uint64(4192) * _1MB
		} else {
			bc.memSize = uint64(0.8 * (float64)(sysinfo.Freeram) * float64(sysinfo.Unit))
			defaultMemSize = true
		}
	}

	bc.diskTimeout = defaultTimeout
	if config.IsSet(compName + ".disk-timeout-sec") {
		bc.diskTimeout = conf.DiskTimeout
	}

	bc.prefetchOnOpen = conf.PrefetchOnOpen
	bc.prefetch = uint32(math.Max((MIN_PREFETCH*2)+1, (float64)(2*runtime.NumCPU())))
	bc.noPrefetch = false

	if defaultMemSize && (uint64(bc.prefetch)*uint64(bc.blockSize)) > bc.memSize {
		bc.prefetch = (MIN_PREFETCH * 2) + 1
	}

	err = config.UnmarshalKey("lazy-write", &bc.lazyWrite)
	if err != nil {
		log.Err("BlockCache: config error [unable to obtain lazy-write]")
		return fmt.Errorf("config error in %s [%s]", bc.Name(), err.Error())
	}

	if config.IsSet(compName + ".prefetch") {
		bc.prefetch = conf.PrefetchCount
		if bc.prefetch == 0 {
			bc.noPrefetch = true
		} else if conf.PrefetchCount <= (MIN_PREFETCH * 2) {
			log.Err("BlockCache::Configure : Prefetch count can not be less then %v", (MIN_PREFETCH*2)+1)
			return fmt.Errorf("config error in %s [invalid prefetch count]", bc.Name())
		}
	}

	bc.maxDiskUsageHit = false

	bc.workers = uint32(3 * runtime.NumCPU())
	if config.IsSet(compName + ".parallelism") {
		bc.workers = conf.Workers
	}

	bc.tmpPath = ""
	if conf.TmpPath != "" {
		bc.tmpPath = common.ExpandPath(conf.TmpPath)

		// Extract values from 'conf' and store them as you wish here
		_, err = os.Stat(bc.tmpPath)
		if os.IsNotExist(err) {
			log.Info("BlockCache: config error [tmp-path does not exist. attempting to create tmp-path.]")
			err := os.Mkdir(bc.tmpPath, os.FileMode(0755))
			if err != nil {
				log.Err("BlockCache: config error creating directory after clean [%s]", err.Error())
				return fmt.Errorf("config error in %s [%s]", bc.Name(), err.Error())
			}
		}
		var stat syscall.Statfs_t
		err = syscall.Statfs(bc.tmpPath, &stat)
		if err != nil {
			log.Err("BlockCache::Configure : config error %s [%s]. Assigning a default value of 4GB or if any value is assigned to .disk-size-mb in config.", bc.Name(), err.Error())
			bc.diskSize = uint64(4192) * _1MB
		} else {
			bc.diskSize = uint64(0.8 * float64(stat.Bavail) * float64(stat.Bsize))
		}
	}

	if config.IsSet(compName + ".disk-size-mb") {
		bc.diskSize = conf.DiskSize * _1MB
	}

	if (uint64(bc.prefetch) * uint64(bc.blockSize)) > bc.memSize {
		log.Err("BlockCache::Configure : config error [memory limit too low for configured prefetch]")
		return fmt.Errorf("config error in %s [memory limit too low for configured prefetch]", bc.Name())
	}

	log.Info("BlockCache::Configure : block size %v, mem size %v, worker %v, prefetch %v, disk path %v, max size %v, disk timeout %v, prefetch-on-open %t, maxDiskUsageHit %v, noPrefetch %v",
		bc.blockSize, bc.memSize, bc.workers, bc.prefetch, bc.tmpPath, bc.diskSize, bc.diskTimeout, bc.prefetchOnOpen, bc.maxDiskUsageHit, bc.noPrefetch)

	bc.blockPool = NewBlockPool(bc.blockSize, bc.memSize)
	if bc.blockPool == nil {
		log.Err("BlockCache::Configure : fail to init Block pool")
		return fmt.Errorf("config error in %s [fail to init block pool]", bc.Name())
	}

	bc.threadPool = newThreadPool(bc.workers, bc.download, bc.upload)
	if bc.threadPool == nil {
		log.Err("BlockCache::Configure : fail to init thread pool")
		return fmt.Errorf("config error in %s [fail to init thread pool]", bc.Name())
	}

	if bc.tmpPath != "" {
		bc.diskPolicy, err = tlru.New(uint32((bc.diskSize)/bc.blockSize), bc.diskTimeout, bc.diskEvict, 60, bc.checkDiskUsage)
		if err != nil {
			log.Err("BlockCache::Configure : fail to create LRU for memory nodes [%s]", err.Error())
			return fmt.Errorf("config error in %s [%s]", bc.Name(), err.Error())
		}
	}

	return nil
}

// CreateFile: Create a new file
func (bc *BlockCache) CreateFile(options internal.CreateFileOptions) (*handlemap.Handle, error) {
	log.Trace("BlockCache::CreateFile : name=%s, mode=%d", options.Name, options.Mode)

	_, err := bc.NextComponent().CreateFile(options)
	if err != nil {
		log.Err("BlockCache::CreateFile : Failed to create file %s", options.Name)
		return nil, err
	}

	handle := handlemap.NewHandle(options.Name)
	handle.Size = 0
	handle.Mtime = time.Now()

	// As file is created on storage as well there is no need to mark this as dirty
	// Any write operation to file will mark it dirty and flush will then reupload
	// handle.Flags.Set(handlemap.HandleFlagDirty)
	bc.prepareHandleForBlockCache(handle)
	return handle, nil
}

// OpenFile: Create a handle for the file user has requested to open
func (bc *BlockCache) OpenFile(options internal.OpenFileOptions) (*handlemap.Handle, error) {
	log.Trace("BlockCache::OpenFile : name=%s, flags=%d, mode=%s", options.Name, options.Flags, options.Mode)

	attr, err := bc.NextComponent().GetAttr(internal.GetAttrOptions{Name: options.Name})
	if err != nil {
		log.Err("BlockCache::OpenFile : Failed to get attr of %s [%s]", options.Name, err.Error())
		return nil, err
	}

	handle := handlemap.NewHandle(options.Name)
	handle.Mtime = attr.Mtime
	handle.Size = attr.Size

	bc.prepareHandleForBlockCache(handle)

	if options.Flags&os.O_TRUNC != 0 || options.Flags&os.O_WRONLY != 0 {
		// If file is opened in truncate or wronly mode then we need to wipe out the data consider current file size as 0
		log.Debug("BlockCache::OpenFile : Truncate %v to 0", options.Name)
		handle.Size = 0
		handle.Flags.Set(handlemap.HandleFlagDirty)
	} else if options.Flags&os.O_RDWR != 0 && handle.Size != 0 {
		// File is not opened in read-only mode so we need to get the list of blocks and validate the size
		// As there can be a potential write on this file, currently configured block size and block size of the file in container
		// has to match otherwise it will corrupt the file. Fail the open call if this is not the case.
		blockList, err := bc.NextComponent().GetCommittedBlockList(options.Name)
		if err != nil || blockList == nil {
			log.Err("BlockCache::OpenFile : Failed to get block list of %s [%v]", options.Name, err)
			return nil, fmt.Errorf("failed to retrieve block list for %s", options.Name)
		}

		valid := bc.validateBlockList(handle, options, blockList)
		if !valid {
			return nil, fmt.Errorf("block size mismatch for %s", options.Name)
		}
	}

	if handle.Size > 0 {
		// This shall be done after the refresh only as this will populate the queues created by above method
		if handle.Size < int64(bc.blockSize) {
			// File is small and can fit in one block itself
			_ = bc.refreshBlock(handle, 0, false)
		} else if bc.prefetchOnOpen && !bc.noPrefetch {
			// Prefetch to start on open
			_ = bc.startPrefetch(handle, 0, false)
		}
	}

	return handle, nil
}

// validateBlockList: Validates the blockList and populates the blocklist inside the handle for a file.
// This method is only called when the file is opened in O_RDWR mode.
// Each Block's size must equal to blockSize set in config and last block size <= config's blockSize
// returns true, if blockList is valid
func (bc *BlockCache) validateBlockList(handle *handlemap.Handle, options internal.OpenFileOptions, blockList *internal.CommittedBlockList) bool {
	lst, _ := handle.GetValue("blockList")
	listMap := lst.(map[int64]*blockInfo)
	listLen := len(*blockList)

	for idx, block := range *blockList {
		if (idx < (listLen-1) && block.Size != bc.blockSize) || (idx == (listLen-1) && block.Size > bc.blockSize) {
			log.Err("BlockCache::validateBlockList : Block size mismatch for %s [block: %v, size: %v]", options.Name, block.Id, block.Size)
			return false
		}
		listMap[int64(idx)] = &blockInfo{
			id:        block.Id,
			committed: true,
			size:      block.Size,
		}
	}
	return true
}

func (bc *BlockCache) prepareHandleForBlockCache(handle *handlemap.Handle) {
	// Allocate a block pool object for this handle
	// Actual linked list to hold the nodes
	handle.Buffers = &handlemap.Buffers{
		Cooked:  list.New(), // List to hold free blocks
		Cooking: list.New(), // List to hold blocks still under download
	}

	// Create map to hold the block-ids for this file
	listMap := make(map[int64]*blockInfo, 0)
	handle.SetValue("blockList", listMap)

	// Set next offset to download as 0
	// We may not download this if first read starts with some other offset
	handle.SetValue("#", (uint64)(0))
}

// FlushFile: Flush the local file to storage
func (bc *BlockCache) FlushFile(options internal.FlushFileOptions) error {
	log.Trace("BlockCache::FlushFile : handle=%d, path=%s", options.Handle.ID, options.Handle.Path)

	if bc.lazyWrite && !options.CloseInProgress {
		// As lazy-write is enable, upload will be scheduled when file is closed.
		log.Info("BlockCache::FlushFile : %s will be flushed when handle %d is closed", options.Handle.Path, options.Handle.ID)
		return nil
	}

	options.Handle.Lock()
	defer options.Handle.Unlock()

	// call commit blocks only if the handle is dirty
	if options.Handle.Dirty() {
		err := bc.commitBlocks(options.Handle)
		if err != nil {
			log.Err("BlockCache::FlushFile : Failed to commit blocks for %s [%s]", options.Handle.Path, err.Error())
			return err
		}
	}

	return nil
}

// CloseFile: File is closed by application so release all the blocks and submit back to blockPool
func (bc *BlockCache) CloseFile(options internal.CloseFileOptions) error {
	bc.fileCloseOpt.Add(1)
	if !bc.lazyWrite {
		// Sync close is called so wait till the upload completes
		return bc.closeFileInternal(options)
	}

	// Async close is called so schedule the upload and return here
	go bc.closeFileInternal(options) //nolint
	return nil
}

// closeFileInternal: Actual handling of the close file goes here
func (bc *BlockCache) closeFileInternal(options internal.CloseFileOptions) error {
	log.Trace("BlockCache::CloseFile : name=%s, handle=%d", options.Handle.Path, options.Handle.ID)

	defer bc.fileCloseOpt.Done()

	if options.Handle.Dirty() {
		log.Info("BlockCache::CloseFile : name=%s, handle=%d dirty. Flushing the file.", options.Handle.Path, options.Handle.ID)
		err := bc.FlushFile(internal.FlushFileOptions{Handle: options.Handle, CloseInProgress: true}) //nolint
		if err != nil {
			log.Err("BlockCache::CloseFile : failed to flush file %s", options.Handle.Path)
			return err
		}
	}

	// Release the blocks that are in use and wipe out handle map
	options.Handle.Cleanup()

	// Release the buffers which are still under download after they have been written
	blockList := options.Handle.Buffers.Cooking
	node := blockList.Front()
	for ; node != nil; node = blockList.Front() {
		// Due to prefetch there might be some downloads still going on
		block := blockList.Remove(node).(*Block)

		// Wait for download to complete and then free up this block
		<-block.state
		block.node = nil
		block.ReUse()
		bc.blockPool.Release(block)
	}
	options.Handle.Buffers.Cooking = nil

	// Release the blocks that are ready to be reused
	blockList = options.Handle.Buffers.Cooked
	node = blockList.Front()
	for ; node != nil; node = blockList.Front() {
		block := blockList.Remove(node).(*Block)
		// block.Unblock()
		block.node = nil
		block.ReUse()
		bc.blockPool.Release(block)
	}
	options.Handle.Buffers.Cooked = nil

	return nil
}

// ReadInBuffer: Read the file into a buffer
func (bc *BlockCache) ReadInBuffer(options internal.ReadInBufferOptions) (int, error) {
	if options.Offset >= options.Handle.Size {
		// EOF reached so early exit
		return 0, io.EOF
	}

	// As of now we allow only one operation on a handle at a time
	// This simplifies the logic of block-cache otherwise we will have to handle
	// a lot of race conditions and logic becomes complex and sub-performant
	options.Handle.Lock()
	defer options.Handle.Unlock()

	// Keep getting next blocks until you read the request amount of data
	dataRead := int(0)
	for dataRead < len(options.Data) {
		block, err := bc.getBlock(options.Handle, uint64(options.Offset))
		if err != nil {
			if err != io.EOF {
				log.Err("BlockCache::ReadInBuffer : Failed to get Block %v=>%s offset %v [%v]", options.Handle.ID, options.Handle.Path, options.Offset, err.Error())
			}
			return dataRead, err
		}

		// Copy data from this block to user buffer
		readOffset := uint64(options.Offset) - block.offset
		bytesRead := copy(options.Data[dataRead:], block.data[readOffset:(block.endIndex-block.offset)])

		// Move offset forward in case we need to copy more data
		options.Offset += int64(bytesRead)
		dataRead += bytesRead

		if options.Offset >= options.Handle.Size {
			// EOF reached so early exit
			return dataRead, io.EOF
		}
	}

	return dataRead, nil
}

// getBlock: From offset generate the Block index and get the Block corresponding to it
/* Base logic of getBlock:
Check if the given block is already available or not
if not
	if this is the first read for this file start prefetching of blocks from given offset
	if this is not first read, consider this to be a random read case and start prefetch from given offset
		once the random read count reaches a limit, this prefetching will be turned off
	in either case this prefetching will add the block index to the map
	so search the map again now
Once block is available
if you are first reader of this block
	its time to prefetch next block(s) based on how much we can prefetch
	Once you queue  up the required prefetch mark this block as open to read
	so that others can come and freely read this block
	First reader here has responsibility to remove an old used block and lineup download for next blocks
Return this block once prefetch is queued and block is marked open for all
*/
func (bc *BlockCache) getBlock(handle *handlemap.Handle, readoffset uint64) (*Block, error) {
	if readoffset >= uint64(handle.Size) {
		return nil, io.EOF
	}

	// Check the given block index is already available or not
	index := bc.getBlockIndex(readoffset)
	node, found := handle.GetValue(fmt.Sprintf("%v", index))
	if !found {
		// If this is the first read request then prefetch all required nodes
		val, _ := handle.GetValue("#")
		if !bc.noPrefetch && val.(uint64) == 0 {
			log.Debug("BlockCache::getBlock : Starting the prefetch %v=>%s (offset %v, index %v)", handle.ID, handle.Path, readoffset, index)

			// This is the first read for this file handle so start prefetching all the nodes
			err := bc.startPrefetch(handle, index, false)
			if err != nil && err != io.EOF {
				log.Err("BlockCache::getBlock : Unable to start prefetch  %v=>%s (offset %v, index %v) [%s]", handle.ID, handle.Path, readoffset, index, err.Error())
				return nil, err
			}
		} else {
			// This is a case of random read so increment the random read count
			handle.OptCnt++

			log.Debug("BlockCache::getBlock : Unable to get block %v=>%s (offset %v, index %v) Random %v", handle.ID, handle.Path, readoffset, index, handle.OptCnt)

			// This block is not present even after prefetch so lets download it now
			err := bc.startPrefetch(handle, index, false)
			if err != nil && err != io.EOF {
				log.Err("BlockCache::getBlock : Unable to start prefetch  %v=>%s (offset %v, index %v) [%s]", handle.ID, handle.Path, readoffset, index, err.Error())
				return nil, err
			}
		}

		// This node was not found so above logic should have queued it up, retry searching now
		node, found = handle.GetValue(fmt.Sprintf("%v", index))
		if !found {
			log.Err("BlockCache::getBlock : Failed to get the required block %v=>%s (offset %v, index %v)", handle.ID, handle.Path, readoffset, index)
			return nil, fmt.Errorf("not able to find block immediately after scheudling")
		}
	}

	// We have the block now which we wish to read
	block := node.(*Block)

	// Wait for this block to complete the download
	t := int(0)
	t = <-block.state

	if t == 1 {
		block.flags.Clear(BlockFlagDownloading)

		if block.IsFailed() {
			log.Err("BlockCache::getBlock : Failed to download block %v=>%s (offset %v, index %v)", handle.ID, handle.Path, readoffset, index)

			// Remove this node from handle so that next read retries to download the block again
			_ = handle.Buffers.Cooking.Remove(block.node)
			handle.RemoveValue(fmt.Sprintf("%v", block.id))
			block.ReUse()
			bc.blockPool.Release(block)
			return nil, fmt.Errorf("failed to download block")
		}

		// Download complete and you are first reader of this block
		if handle.OptCnt <= MIN_RANDREAD {
			// So far this file has been read sequentially so prefetch more
			val, _ := handle.GetValue("#")
			if int64(val.(uint64)*bc.blockSize) < handle.Size {
				_ = bc.startPrefetch(handle, val.(uint64), true)
			}
		}

		// This block was moved to in-process queue as download is complete lets move it back to normal queue
		_ = handle.Buffers.Cooking.Remove(block.node)
		block.node = handle.Buffers.Cooked.PushBack(block)

		// mark this block as synced so that if it can used for write later
		// which will move it back to cooking list as per the synced flag
		block.flags.Set(BlockFlagSynced)

		// Mark this block is now open for everyone to read and process
		// Once unblocked and moved to original queue, any instance can delete this block to reuse as well
		block.Unblock()
	}

	return block, nil
}

// getBlockIndex: From offset get the block index
func (bc *BlockCache) getBlockIndex(offset uint64) uint64 {
	return offset / bc.blockSize
}

// startPrefetch: Start prefetchign the blocks from given offset. Same method is used to download currently required block as well
func (bc *BlockCache) startPrefetch(handle *handlemap.Handle, index uint64, prefetch bool) error {
	// Calculate how many buffers we have in free and in-process queue
	currentCnt := handle.Buffers.Cooked.Len() + handle.Buffers.Cooking.Len()
	cnt := uint32(0)

	if handle.OptCnt > MIN_RANDREAD {
		// This handle has been read randomly and we have reached the threshold to declare a random read case

		if currentCnt > MIN_PREFETCH {
			// As this file is in random read mode now, release the excess buffers. Just keep 5 buffers for it to work
			log.Info("BlockCache::startPrefetch : Cleanup excessive blocks  %v=>%s index %v", handle.ID, handle.Path, index)

			// As this is random read move all in process blocks to free list
			nodeList := handle.Buffers.Cooking
			currentCnt = nodeList.Len()
			node := nodeList.Front()

			for i := 0; node != nil && i < currentCnt; node = nodeList.Front() {
				// Test whether this block is already downloaded or still under download
				block := handle.Buffers.Cooking.Remove(node).(*Block)
				block.node = nil
				i++

				select {
				case <-block.state:
					// As we are first reader of this block here its important to unblock any future readers on this block
					block.flags.Clear(BlockFlagDownloading)
					block.Unblock()

					// Block is downloaded so it's safe to ready it for reuse
					block.node = handle.Buffers.Cooked.PushBack(block)

				default:
					// Block is still under download so can not reuse this
					block.node = handle.Buffers.Cooking.PushBack(block)
				}
			}

			// Now remove excess blocks from cooked list
			nodeList = handle.Buffers.Cooked
			currentCnt = nodeList.Len()
			node = nodeList.Front()

			for ; node != nil && currentCnt > MIN_PREFETCH; node = nodeList.Front() {
				block := node.Value.(*Block)
				_ = nodeList.Remove(node)

				// Remove entry of this block from map so that no one can find it
				handle.RemoveValue(fmt.Sprintf("%v", block.id))
				block.node = nil

				// Submit this block back to pool for reuse
				block.ReUse()
				bc.blockPool.Release(block)

				currentCnt--
			}
		}
		// As we were asked to download a block, for random read case download only the requested block
		// This is where prefetching is blocked now as we download just the block which is requested
		cnt = 1
	} else {
		// This handle is having sequential reads so far
		// Allocate more buffers if required until we hit the prefetch count limit
		for ; currentCnt < int(bc.prefetch) && cnt < MIN_PREFETCH; currentCnt++ {
			block := bc.blockPool.TryGet()
			if block != nil {
				block.node = handle.Buffers.Cooked.PushFront(block)
				cnt++
			}
		}

		// If no new buffers were allocated then we have all buffers allocated to this handle already
		// time to switch to a sliding window where we remove one block and lineup a new block for download
		if cnt == 0 {
			cnt = 1
		}
	}

	for i := uint32(0); i < cnt; i++ {
		// Revalidate this node does not exists in the block map
		_, found := handle.GetValue(fmt.Sprintf("%v", index))
		if !found {
			// Block not found so lets push it for download
			err := bc.refreshBlock(handle, index, prefetch || i > 0)
			if err != nil {
				return err
			}
			index++
		}
	}

	return nil
}

// refreshBlock: Get a block from the list and prepare it for download
func (bc *BlockCache) refreshBlock(handle *handlemap.Handle, index uint64, prefetch bool) error {
	log.Trace("BlockCache::refreshBlock : Request to download %v=>%s (index %v, prefetch %v)", handle.ID, handle.Path, index, prefetch)

	// Convert index to offset
	offset := index * bc.blockSize
	if int64(offset) >= handle.Size {
		// We have reached EOF so return back no need to download anything here
		return io.EOF
	}

	nodeList := handle.Buffers.Cooked
	if nodeList.Len() == 0 && !prefetch {
		// User needs a block now but there is no free block available right now
		// this might happen when all blocks are under download and no first reader is hit for any of them
		block := bc.blockPool.MustGet()
		if block == nil {
			log.Err("BlockCache::refreshBlock : Unable to allocate block %v=>%s (index %v, prefetch %v)", handle.ID, handle.Path, index, prefetch)
			return fmt.Errorf("unable to allocate block")
		}

		block.node = handle.Buffers.Cooked.PushFront(block)
	}

	node := nodeList.Front()
	if node != nil {
		// Now there is at least one free block available in the list
		block := node.Value.(*Block)

		if block.id != -1 {
			// This is a reuse of a block case so we need to remove old entry from the map
			handle.RemoveValue(fmt.Sprintf("%v", block.id))
		}

		// Reuse this block and lineup for download
		block.ReUse()
		block.id = int64(index)
		block.offset = offset

		// Add this entry to handle map so that others can refer to the same block if required
		handle.SetValue(fmt.Sprintf("%v", index), block)
		handle.SetValue("#", (index + 1))

		bc.lineupDownload(handle, block, prefetch, true)
	}

	return nil
}

// lineupDownload : Create a work item and schedule the download
func (bc *BlockCache) lineupDownload(handle *handlemap.Handle, block *Block, prefetch bool, pushFront bool) {
	item := &workItem{
		handle:   handle,
		block:    block,
		prefetch: prefetch,
		failCnt:  0,
		upload:   false,
	}

	// Remove this block from free block list and add to in-process list
	if block.node != nil {
		_ = handle.Buffers.Cooked.Remove(block.node)
	}

	if pushFront {
		block.node = handle.Buffers.Cooking.PushFront(block)
	} else {
		// push back to cooking list in case of write scenario where a block is downloaded before it is updated
		block.node = handle.Buffers.Cooking.PushBack(block)
	}
	block.flags.Set(BlockFlagDownloading)

	// Send the work item to worker pool to schedule download
	bc.threadPool.Schedule(!prefetch, item)
}

// download : Method to download the given amount of data
func (bc *BlockCache) download(item *workItem) {
	fileName := fmt.Sprintf("%s::%v", item.handle.Path, item.block.id)

	// filename_blockindex is the key for the lock
	// this ensure that at a given time a block from a file is downloaded only once across all open handles
	flock := bc.fileLocks.Get(fileName)
	flock.Lock()
	defer flock.Unlock()

	var diskNode any
	found := false
	localPath := ""

	if bc.tmpPath != "" {
		// Update diskpolicy to reflect the new file
		diskNode, found = bc.fileNodeMap.Load(fileName)
		if !found {
			diskNode = bc.diskPolicy.Add(fileName)
			bc.fileNodeMap.Store(fileName, diskNode)
		} else {
			bc.diskPolicy.Refresh(diskNode.(*list.Element))
		}

		// Check local file exists for this offset and file combination or not
		localPath = filepath.Join(bc.tmpPath, fileName)
		_, err := os.Stat(localPath)

		if err == nil {
			// If file exists then read the block from the local file
			f, err := os.Open(localPath)
			if err != nil {
				// On any disk failure we do not fail the download flow
				log.Err("BlockCache::download : Failed to open file %s [%s]", fileName, err.Error())
				_ = os.Remove(localPath)
			} else {
				n, err := f.Read(item.block.data)
				if err != nil {
					log.Err("BlockCache::download : Failed to read data from disk cache %s [%s]", fileName, err.Error())
					f.Close()
					_ = os.Remove(localPath)
				}

				f.Close()
				// We have read the data from disk so there is no need to go over network
				// Just mark the block that download is complete

				item.block.endIndex = item.block.offset + uint64(n)
				item.block.Ready()
				return
			}
		}
	}

	item.block.endIndex = item.block.offset
	// If file does not exists then download the block from the container
	n, err := bc.NextComponent().ReadInBuffer(internal.ReadInBufferOptions{
		Handle: item.handle,
		Offset: int64(item.block.offset),
		Data:   item.block.data,
	})

	if item.failCnt > MAX_FAIL_CNT {
		// If we failed to read the data 3 times then just give up
		log.Err("BlockCache::download : 3 attempts to download a block have failed %v=>%s (index %v, offset %v)", item.handle.ID, item.handle.Path, item.block.id, item.block.offset)
		item.block.Failed()
		item.block.Ready()
		return
	}

	if err != nil {
		// Fail to read the data so just reschedule this request
		log.Err("BlockCache::download : Failed to read %v=>%s from offset %v [%s]", item.handle.ID, item.handle.Path, item.block.id, err.Error())
		item.failCnt++
		bc.threadPool.Schedule(false, item)
		return
	} else if n == 0 {
		// No data read so just reschedule this request
		log.Err("BlockCache::download : Failed to read %v=>%s from offset %v [0 bytes read]", item.handle.ID, item.handle.Path, item.block.id)
		item.failCnt++
		bc.threadPool.Schedule(false, item)
		return
	}

	item.block.endIndex = item.block.offset + uint64(n)

	if bc.tmpPath != "" {
		err := os.MkdirAll(filepath.Dir(localPath), 0777)
		if err != nil {
			log.Err("BlockCache::download : error creating directory structure for file %s [%s]", localPath, err.Error())
			return
		}

		// Dump this block to local disk cache
		f, err := os.Create(localPath)
		if err == nil {
			_, err := f.Write(item.block.data[:n])
			if err != nil {
				log.Err("BlockCache::download : Failed to write %s to disk [%v]", localPath, err.Error())
				_ = os.Remove(localPath)
			}

			f.Close()
			bc.diskPolicy.Refresh(diskNode.(*list.Element))
		}
	}

	// Just mark the block that download is complete
	item.block.Ready()
}

// WriteFile: Write to the local file
func (bc *BlockCache) WriteFile(options internal.WriteFileOptions) (int, error) {
	// log.Debug("BlockCache::WriteFile : Writing %v bytes from %s", len(options.Data), options.Handle.Path)

	options.Handle.Lock()
	defer options.Handle.Unlock()

	// log.Debug("BlockCache::WriteFile : Writing handle %v=>%v: offset %v, %v bytes", options.Handle.ID, options.Handle.Path, options.Offset, len(options.Data))

	// Keep getting next blocks until you read the request amount of data
	dataWritten := int(0)
	for dataWritten < len(options.Data) {
		block, err := bc.getOrCreateBlock(options.Handle, uint64(options.Offset))
		if err != nil {
			// Failed to get block for writing
			log.Err("BlockCache::WriteFile : Unable to allocate block for %s [%s]", options.Handle.Path, err.Error())
			return dataWritten, err
		}

		// log.Debug("BlockCache::WriteFile : Writing to block %v, offset %v for handle %v=>%v", block.id, options.Offset, options.Handle.ID, options.Handle.Path)

		// Copy the incoming data to block
		writeOffset := uint64(options.Offset) - block.offset
		bytesWritten := copy(block.data[writeOffset:], options.Data[dataWritten:])

		// Mark this block has been updated
		block.Dirty()
		options.Handle.Flags.Set(handlemap.HandleFlagDirty)

		// Move offset forward in case we need to copy more data
		options.Offset += int64(bytesWritten)
		dataWritten += bytesWritten

		if block.endIndex < uint64(options.Offset) {
			block.endIndex = uint64(options.Offset)
		}

		if options.Handle.Size < options.Offset {
			options.Handle.Size = options.Offset
		}
	}

	return dataWritten, nil
}

func (bc *BlockCache) getOrCreateBlock(handle *handlemap.Handle, offset uint64) (*Block, error) {
	// Check the given block index is already available or not
	index := bc.getBlockIndex(offset)
	if index >= MAX_BLOCKS {
		log.Err("BlockCache::getOrCreateBlock : Failed to get Block %v=>%s offset %v", handle.ID, handle.Path, offset)
		return nil, fmt.Errorf("block index out of range. Increase your block size")
	}

	// log.Debug("FilBlockCacheCache::getOrCreateBlock : Get block for %s, index %v", handle.Path, index)

	var block *Block
	var err error

	node, found := handle.GetValue(fmt.Sprintf("%v", index))
	if !found {
<<<<<<< HEAD
=======
		// block not present in the buffer list
		// check if it is a random write case and should be blocked
		if bc.blockRandomWrite(handle, index) {
			log.Err("BlockCache::WriteFile : Random write detection for write offset %v and block %v, where handle size is %v\n%v", offset, index, handle.Size, common.BlockCacheRWErrMsg)
			return nil, fmt.Errorf("blocking random write for write offset %v and block %v where handle size is %v\n%v", offset, index, handle.Size, common.BlockCacheRWErrMsg)
		}

>>>>>>> c4d638f7
		// If too many buffers are piled up for this file then try to evict some of those which are already uploaded
		if handle.Buffers.Cooked.Len()+handle.Buffers.Cooking.Len() >= int(bc.prefetch) {
			bc.waitAndFreeUploadedBlocks(handle, 1)
		}

		// Either the block is not fetched yet or offset goes beyond the file size
		block = bc.blockPool.MustGet()
		if block == nil {
			log.Err("BlockCache::getOrCreateBlock : Unable to allocate block %v=>%s (index %v)", handle.ID, handle.Path, index)
			return nil, fmt.Errorf("unable to allocate block")
		}

		block.node = nil
		block.id = int64(index)
		block.offset = index * bc.blockSize

		if block.offset < uint64(handle.Size) {
			// TODO: add case for committing the dirty blocks and download the given block
			shouldCommit, shouldDownload := shouldCommitAndDownload(block.id, handle)

			// if a block has been staged and deleted from the buffer list, then we should commit the existing blocks
			// TODO: commit the dirty blocks and download the given block
			if shouldCommit {
				log.Err("BlockCache::getOrCreateBlock : Fetching an uncommitted block %v for %v=>%s\n%v", block.id, handle.ID, handle.Path, common.BlockCacheRWErrMsg)
				return nil, fmt.Errorf("fetching an uncommitted block %v for %v=>%s\n%v", block.id, handle.ID, handle.Path, common.BlockCacheRWErrMsg)
			}

			// download the block if,
			//    - it was already committed
			if shouldDownload {
				// We are writing somewhere in between so just fetch this block
				log.Debug("BlockCache::getOrCreateBlock : Downloading block %v for %v=>%v", block.id, handle.ID, handle.Path)
				bc.lineupDownload(handle, block, false, false)

				// Now wait for download to complete
				<-block.state

				// if the block failed to download, it can't be used for overwriting
				if block.IsFailed() {
					log.Err("BlockCache::getOrCreateBlock : Failed to download block %v for %v=>%s", block.id, handle.ID, handle.Path)

					// Remove this node from handle so that next read retries to download the block again
					_ = handle.Buffers.Cooking.Remove(block.node)
					handle.RemoveValue(fmt.Sprintf("%v", block.id))
					block.ReUse()
					bc.blockPool.Release(block)
					return nil, fmt.Errorf("failed to download block")
				}
			} else {
				log.Debug("BlockCache::getOrCreateBlock : push block %v to the cooking list for %v=>%v", block.id, handle.ID, handle.Path)
				block.node = handle.Buffers.Cooking.PushBack(block)
			}
		} else {
			block.node = handle.Buffers.Cooking.PushBack(block)
		}

		handle.SetValue(fmt.Sprintf("%v", index), block)
		block.flags.Clear(BlockFlagDownloading)
		block.Unblock()

		// As we are creating new blocks here, we need to push the block for upload and remove them from list here
		if handle.Buffers.Cooking.Len() > MIN_WRITE_BLOCK {
			err = bc.stageBlocks(handle, 1)
			if err != nil {
				log.Err("BlockCache::getOrCreateBlock : Unable to stage blocks for %s [%s]", handle.Path, err.Error())
			}
		}

	} else {
		// We have the block now which we wish to write
		block = node.(*Block)

		// If the block was staged earlier then we are overwriting it here so move it back to cooking queue
		if block.flags.IsSet(BlockFlagSynced) {
			log.Debug("BlockCache::getOrCreateBlock : Overwriting back to staged block %v for %v=>%s", block.id, handle.ID, handle.Path)
			if block.node != nil {
				_ = handle.Buffers.Cooked.Remove(block.node)
			}

			block.node = handle.Buffers.Cooking.PushBack(block)
		} else if block.flags.IsSet(BlockFlagDownloading) {
			log.Debug("BlockCache::getOrCreateBlock : Waiting for download to finish for committed block %v for %v=>%s", block.id, handle.ID, handle.Path)
			<-block.state
			block.Unblock()
		} else if block.flags.IsSet(BlockFlagUploading) {
			// If the block is being staged, then wait till it is uploaded,
			// and then write to the same block and move it back to cooking queue
			log.Debug("BlockCache::getOrCreateBlock : Waiting for the block %v to upload for %v=>%s", block.id, handle.ID, handle.Path)
			<-block.state
			block.Unblock()

			if block.node != nil {
				_ = handle.Buffers.Cooked.Remove(block.node)
			}
			block.node = handle.Buffers.Cooking.PushBack(block)
		}
		block.flags.Clear(BlockFlagUploading)
		block.flags.Clear(BlockFlagDownloading)
		block.flags.Clear(BlockFlagSynced)
	}

	return block, nil
}

// Stage the given number of blocks from this handle
func (bc *BlockCache) stageBlocks(handle *handlemap.Handle, cnt int) error {
	//log.Debug("BlockCache::stageBlocks : Staging blocks for %s, cnt %v", handle.Path, cnt)

	nodeList := handle.Buffers.Cooking
	node := nodeList.Front()

	lst, _ := handle.GetValue("blockList")
	listMap := lst.(map[int64]*blockInfo)

	for node != nil && cnt > 0 {
		nextNode := node.Next()
		block := node.Value.(*Block)

		if block.IsDirty() {
			bc.lineupUpload(handle, block, listMap)
			cnt--
		}

		node = nextNode
	}

	return nil
}

func (bc *BlockCache) printCooking(handle *handlemap.Handle) { //nolint
	nodeList := handle.Buffers.Cooking
	node := nodeList.Front()
	cookedId := []int64{}
	cookingId := []int64{}
	for node != nil {
		nextNode := node.Next()
		block := node.Value.(*Block)
		cookingId = append(cookingId, block.id)
		node = nextNode
	}
	nodeList = handle.Buffers.Cooked
	node = nodeList.Front()
	for node != nil {
		nextNode := node.Next()
		block := node.Value.(*Block)
		cookedId = append(cookedId, block.id)
		node = nextNode
	}
	log.Debug("BlockCache::printCookingnCooked : %v=>%s \n Cooking: [%v] \n Cooked: [%v]", handle.ID, handle.Path, cookingId, cookedId)

}

// shouldCommitAndDownload is used to check if we should commit the existing blocks and download the given block.
// There can be a case where a block has been partially written, staged and cleared from the buffer list.
// If write call comes for that block, we cannot get the previous staged data
// since the block is not yet committed. So, we have to commit it.
// If the block is staged and cleared from the buffer list, return true for commit and false for downloading.
// if the block is already committed, return false for commit and true for downloading.
func shouldCommitAndDownload(blockID int64, handle *handlemap.Handle) (bool, bool) {
	lst, ok := handle.GetValue("blockList")
	if !ok {
		return false, false
	}

	listMap := lst.(map[int64]*blockInfo)
	val, ok := listMap[blockID]
	if ok {
		// block id exists
		// If block is staged, return true for commit and false for downloading
		// If block is committed, return false for commit and true for downloading
		return !val.committed, val.committed
	} else {
		return false, false
	}
}

// lineupUpload : Create a work item and schedule the upload
func (bc *BlockCache) lineupUpload(handle *handlemap.Handle, block *Block, listMap map[int64]*blockInfo) {
	// if a block has data less than block size and is not the last block,
	// add null at the end and upload the full block
	// bc.printCooking(handle)
	if block.endIndex < uint64(handle.Size) {
		log.Debug("BlockCache::lineupUpload : Appending null for block %v, size %v for %v=>%s", block.id, (block.endIndex - block.offset), handle.ID, handle.Path)
		block.endIndex = block.offset + bc.blockSize
	} else if block.endIndex == uint64(handle.Size) {
		// TODO: random write scenario where this block is not the last block
		log.Debug("BlockCache::lineupUpload : Last block %v, size %v for %v=>%s", block.id, (block.endIndex - block.offset), handle.ID, handle.Path)
	}

	// id := listMap[block.id]
	// if id == "" {
	id := base64.StdEncoding.EncodeToString(common.NewUUIDWithLength(16))
	listMap[block.id] = &blockInfo{
		id:        id,
		committed: false,
		size:      block.endIndex - block.offset,
	}
	//}

	log.Debug("BlockCache::lineupUpload : block %v, size %v for %v=>%s, blockId %v", block.id, (block.endIndex - block.offset), handle.ID, handle.Path, id)
	item := &workItem{
		handle:   handle,
		block:    block,
		prefetch: false,
		failCnt:  0,
		upload:   true,
		blockId:  id,
	}

	// log.Debug("BlockCache::lineupUpload : Upload block %v=>%s (index %v, offset %v, data %v)", handle.ID, handle.Path, block.id, block.offset, (block.endIndex - block.offset))

	// Remove this block from free block list and add to in-process list
	if block.node != nil {
		_ = handle.Buffers.Cooking.Remove(block.node)
	}

	block.Uploading()
	block.flags.Clear(BlockFlagFailed)
	block.flags.Set(BlockFlagUploading)
	block.node = handle.Buffers.Cooked.PushBack(block)

	// Send the work item to worker pool to schedule download
	bc.threadPool.Schedule(false, item)
}

func (bc *BlockCache) waitAndFreeUploadedBlocks(handle *handlemap.Handle, cnt int) {
	nodeList := handle.Buffers.Cooked
	node := nodeList.Front()
	nextNode := node

	wipeoutBlock := false
	if cnt == 1 {
		wipeoutBlock = true
	}

	for nextNode != nil && cnt > 0 {
		node = nextNode
		nextNode = node.Next()

		block := node.Value.(*Block)
		if block.id != -1 {
			// Wait for upload of this block to complete
			_, ok := <-block.state
			block.flags.Clear(BlockFlagUploading)
			if ok {
				block.Unblock()
			}
		} else {
			block.Unblock()
		}

		if block.IsFailed() {
			log.Err("BlockCache::waitAndFreeUploadedBlocks : Failed to upload block, posting back to cooking list %v=>%s (index %v, offset %v)", handle.ID, handle.Path, block.id, block.offset)
			_ = handle.Buffers.Cooked.Remove(block.node)
			block.node = handle.Buffers.Cooking.PushFront(block)
			continue
		}
		cnt--

		if wipeoutBlock || block.id == -1 {
			log.Debug("BlockCache::waitAndFreeUploadedBlocks : Block cleanup for block %v=>%s (index %v, offset %v)", handle.ID, handle.Path, block.id, block.offset)
			handle.RemoveValue(fmt.Sprintf("%v", block.id))
			nodeList.Remove(node)
			block.node = nil
			block.ReUse()
			bc.blockPool.Release(block)
		}
	}
}

// upload : Method to stage the given amount of data
func (bc *BlockCache) upload(item *workItem) {
	fileName := fmt.Sprintf("%s::%v", item.handle.Path, item.block.id)

	// filename_blockindex is the key for the lock
	// this ensure that at a given time a block from a file is downloaded only once across all open handles
	flock := bc.fileLocks.Get(fileName)
	flock.Lock()
	defer flock.Unlock()
	// log.Debug("BlockCache::Upload : block %v, size %v for %v=>%s, blockId %v", item.block.id, (item.block.endIndex - item.block.offset), item.handle.ID, item.handle.Path, item.blockId)

	// This block is updated so we need to stage it now
	err := bc.NextComponent().StageData(internal.StageDataOptions{
		Name: item.handle.Path,
		Data: item.block.data[0 : item.block.endIndex-item.block.offset],
		Id:   item.blockId})
	if err != nil {
		// Fail to write the data so just reschedule this request
		log.Err("BlockCache::upload : Failed to write %v=>%s from offset %v [%s]", item.handle.ID, item.handle.Path, item.block.id, err.Error())
		item.failCnt++

		if item.failCnt > MAX_FAIL_CNT {
			// If we failed to write the data 3 times then just give up
			log.Err("BlockCache::upload : 3 attempts to upload a block have failed %v=>%s (index %v, offset %v)", item.handle.ID, item.handle.Path, item.block.id, item.block.offset)
			item.block.Failed()
			item.block.Ready()
			return
		}

		bc.threadPool.Schedule(false, item)
		return
	}

	if bc.tmpPath != "" {
		localPath := filepath.Join(bc.tmpPath, fileName)

		err := os.MkdirAll(filepath.Dir(localPath), 0777)
		if err != nil {
			log.Err("BlockCache::upload : error creating directory structure for file %s [%s]", localPath, err.Error())
			goto return_safe
		}

		// Dump this block to local disk cache
		f, err := os.Create(localPath)
		if err == nil {
			_, err := f.Write(item.block.data[0 : item.block.endIndex-item.block.offset])
			if err != nil {
				log.Err("BlockCache::upload : Failed to write %s to disk [%v]", localPath, err.Error())
				_ = os.Remove(localPath)
				goto return_safe
			}

			f.Close()
			diskNode, found := bc.fileNodeMap.Load(fileName)
			if !found {
				diskNode = bc.diskPolicy.Add(fileName)
				bc.fileNodeMap.Store(fileName, diskNode)
			} else {
				bc.diskPolicy.Refresh(diskNode.(*list.Element))
			}
		}
	}

return_safe:
	item.block.flags.Set(BlockFlagSynced)
	item.block.NoMoreDirty()
	item.block.Ready()
}

// Stage the given number of blocks from this handle
func (bc *BlockCache) commitBlocks(handle *handlemap.Handle) error {
	log.Debug("BlockCache::commitBlocks : Staging blocks for %s", handle.Path)

	// Make three attempts to upload all pending blocks
	cnt := 0
	for cnt = 0; cnt < 3; cnt++ {
		if handle.Buffers.Cooking.Len() == 0 {
			break
		}

		err := bc.stageBlocks(handle, MAX_BLOCKS)
		if err != nil {
			log.Err("BlockCache::commitBlocks : Failed to stage blocks for %s [%s]", handle.Path, err.Error())
			return err
		}

		bc.waitAndFreeUploadedBlocks(handle, MAX_BLOCKS)
	}

	if cnt == 3 {
		nodeList := handle.Buffers.Cooking
		node := nodeList.Front()
		for node != nil {
			block := node.Value.(*Block)
			node = node.Next()

			if block.IsDirty() {
				log.Err("BlockCache::commitBlocks : Failed to stage blocks for %s after 3 attempts", handle.Path)
				return fmt.Errorf("failed to stage blocks")
			}
		}
	}

	blockIDList, err := bc.getBlockIDList(handle)
	if err != nil {
		log.Err("BlockCache::commitBlocks : Failed to get block id list for %v [%v]", handle.Path, err.Error())
		return err
	}

	log.Debug("BlockCache::commitBlocks : Committing blocks for %s", handle.Path)

	// Commit the block list now
	err = bc.NextComponent().CommitData(internal.CommitDataOptions{Name: handle.Path, List: blockIDList, BlockSize: bc.blockSize})
	if err != nil {
		log.Err("BlockCache::commitBlocks : Failed to commit blocks for %s [%s]", handle.Path, err.Error())
		return err
	}

	// set all the blocks as committed
	list, _ := handle.GetValue("blockList")
	listMap := list.(map[int64]*blockInfo)
	for k := range listMap {
		listMap[k].committed = true
	}

	handle.Flags.Clear(handlemap.HandleFlagDirty)
	return nil
}

func (bc *BlockCache) getBlockIDList(handle *handlemap.Handle) ([]string, error) {
	// generate the block id list order
	list, _ := handle.GetValue("blockList")
	listMap := list.(map[int64]*blockInfo)

	offsets := make([]int64, 0)
	blockIDList := make([]string, 0)

	for k := range listMap {
		offsets = append(offsets, k)
	}
	sort.Slice(offsets, func(i, j int) bool { return offsets[i] < offsets[j] })

	zeroBlockStaged := false
	zeroBlockID := ""
	index := int64(0)
	i := 0

	for i < len(offsets) {
		if index == offsets[i] {
			// TODO: when a staged block (not last block) has data less than block size
			if i != len(offsets)-1 && listMap[offsets[i]].size != bc.blockSize {
				log.Err("BlockCache::getBlockIDList : Staged block %v has less data %v for %v=>%s\n%v", offsets[i], listMap[offsets[i]].size, handle.ID, handle.Path, common.BlockCacheRWErrMsg)
				return nil, fmt.Errorf("staged block %v has less data %v for %v=>%s\n%v", offsets[i], listMap[offsets[i]].size, handle.ID, handle.Path, common.BlockCacheRWErrMsg)
			}

			blockIDList = append(blockIDList, listMap[offsets[i]].id)
			log.Debug("BlockCache::getBlockIDList : Preparing blocklist for %v=>%s (%v :  %v, size %v)", handle.ID, handle.Path, offsets[i], listMap[offsets[i]].id, listMap[offsets[i]].size)
			index++
			i++
		} else {
			for index < offsets[i] {
				if !zeroBlockStaged {
					id, err := bc.stageZeroBlock(handle, 1)
					if err != nil {
						return nil, err
					}

					zeroBlockStaged = true
					zeroBlockID = id
				}

				blockIDList = append(blockIDList, zeroBlockID)
				listMap[index] = &blockInfo{
					id:        zeroBlockID,
					committed: false,
					size:      bc.blockPool.blockSize,
				}
				log.Debug("BlockCache::getBlockIDList : Adding zero block for %v=>%s, index %v", handle.ID, handle.Path, index)
				log.Debug("BlockCache::getBlockIDList : Preparing blocklist for %v=>%s (%v :  %v, zero block size %v)", handle.ID, handle.Path, index, zeroBlockID, bc.blockPool.blockSize)
				index++
			}
		}
	}

	return blockIDList, nil
}

func (bc *BlockCache) stageZeroBlock(handle *handlemap.Handle, tryCnt int) (string, error) {
	if tryCnt > MAX_FAIL_CNT {
		// If we failed to write the data 3 times then just give up
		log.Err("BlockCache::stageZeroBlock : 3 attempts to upload zero block have failed %v=>%v", handle.ID, handle.Path)
		return "", fmt.Errorf("3 attempts to upload zero block have failed for %v=>%v", handle.ID, handle.Path)
	}

	id := base64.StdEncoding.EncodeToString(common.NewUUIDWithLength(16))

	log.Debug("BlockCache::stageZeroBlock : Staging zero block for %v=>%v, try = %v", handle.ID, handle.Path, tryCnt)
	err := bc.NextComponent().StageData(internal.StageDataOptions{
		Name: handle.Path,
		Data: bc.blockPool.zeroBlock.data[:],
		Id:   id,
	})

	if err != nil {
		log.Err("BlockCache::stageZeroBlock : Failed to write zero block for %v=>%v, try %v [%v]", handle.ID, handle.Path, tryCnt, err.Error())
		return bc.stageZeroBlock(handle, tryCnt+1)
	}

	log.Debug("BlockCache::stageZeroBlock : Zero block id for %v=>%v = %v", handle.ID, handle.Path, id)
	return id, nil
}

// diskEvict : Callback when a node from disk expires
func (bc *BlockCache) diskEvict(node *list.Element) {
	fileName := node.Value.(string)

	// If this block is already locked then return otherwise Lock() will hung up
	if bc.fileLocks.Locked(fileName) {
		log.Info("BlockCache::diskEvict : File %s is locked so skipping eviction", fileName)
		return
	}

	// Lock the file name so that its not downloaded when deletion is going on
	flock := bc.fileLocks.Get(fileName)
	flock.Lock()
	defer flock.Unlock()

	bc.fileNodeMap.Delete(fileName)

	localPath := filepath.Join(bc.tmpPath, fileName)
	_ = os.Remove(localPath)
}

// checkDiskUsage : Callback to check usage of disk and decide whether eviction is needed
func (bc *BlockCache) checkDiskUsage() bool {
	data, _ := common.GetUsage(bc.tmpPath)
	usage := uint32((data * 100) / float64(bc.diskSize/_1MB))

	if bc.maxDiskUsageHit {
		if usage >= MIN_POOL_USAGE {
			return true
		}
		bc.maxDiskUsageHit = false
	} else {
		if usage >= MAX_POOL_USAGE {
			bc.maxDiskUsageHit = true
			return true
		}
	}

	log.Info("BlockCache::checkDiskUsage : current disk usage : %fMB %v%%", data, usage)
	log.Info("BlockCache::checkDiskUsage : current cache usage : %v%%", bc.blockPool.Usage())
	return false
}

// invalidateDirectory: Recursively invalidates a directory in the file cache.
func (bc *BlockCache) invalidateDirectory(name string) {
	log.Trace("BlockCache::invalidateDirectory : %s", name)

	if bc.tmpPath == "" {
		return
	}

	localPath := filepath.Join(bc.tmpPath, name)
	_ = os.RemoveAll(localPath)
}

// DeleteDir: Recursively invalidate the directory and its children
func (bc *BlockCache) DeleteDir(options internal.DeleteDirOptions) error {
	log.Trace("BlockCache::DeleteDir : %s", options.Name)

	err := bc.NextComponent().DeleteDir(options)
	if err != nil {
		log.Err("BlockCache::DeleteDir : %s failed", options.Name)
		return err
	}

	bc.invalidateDirectory(options.Name)
	return err
}

// RenameDir: Recursively invalidate the source directory and its children
func (bc *BlockCache) RenameDir(options internal.RenameDirOptions) error {
	log.Trace("BlockCache::RenameDir : src=%s, dst=%s", options.Src, options.Dst)

	err := bc.NextComponent().RenameDir(options)
	if err != nil {
		log.Err("BlockCache::RenameDir : error %s [%s]", options.Src, err.Error())
		return err
	}

	bc.invalidateDirectory(options.Src)
	return nil
}

// DeleteFile: Invalidate the file in local cache.
func (bc *BlockCache) DeleteFile(options internal.DeleteFileOptions) error {
	log.Trace("BlockCache::DeleteFile : name=%s", options.Name)

	flock := bc.fileLocks.Get(options.Name)
	flock.Lock()
	defer flock.Unlock()

	err := bc.NextComponent().DeleteFile(options)
	if err != nil {
		log.Err("BlockCache::DeleteFile : error  %s [%s]", options.Name, err.Error())
		return err
	}

	localPath := filepath.Join(bc.tmpPath, options.Name)
	files, err := filepath.Glob(localPath + "*")
	if err == nil {
		for _, f := range files {
			if err := os.Remove(f); err != nil {
				break
			}
		}
	}

	return err
}

// RenameFile: Invalidate the file in local cache.
func (bc *BlockCache) RenameFile(options internal.RenameFileOptions) error {
	log.Trace("BlockCache::RenameFile : src=%s, dst=%s", options.Src, options.Dst)

	sflock := bc.fileLocks.Get(options.Src)
	sflock.Lock()
	defer sflock.Unlock()

	dflock := bc.fileLocks.Get(options.Dst)
	dflock.Lock()
	defer dflock.Unlock()

	err := bc.NextComponent().RenameFile(options)
	if err != nil {
		log.Err("BlockCache::RenameFile : %s failed to rename file [%s]", options.Src, err.Error())
		return err
	}

	localSrcPath := filepath.Join(bc.tmpPath, options.Src)
	localDstPath := filepath.Join(bc.tmpPath, options.Dst)

	files, err := filepath.Glob(localSrcPath + "*")
	if err == nil {
		for _, f := range files {
			err = os.Rename(f, strings.Replace(f, localSrcPath, localDstPath, 1))
			if err != nil {
				break
			}
		}
	}

	return err
}

func (bc *BlockCache) SyncFile(options internal.SyncFileOptions) error {
	log.Trace("BlockCache::SyncFile : handle=%d, path=%s", options.Handle.ID, options.Handle.Path)

	err := bc.FlushFile(internal.FlushFileOptions{Handle: options.Handle, CloseInProgress: true}) //nolint
	if err != nil {
		log.Err("BlockCache::SyncFile : failed to flush file %s", options.Handle.Path)
		return err
	}

	return nil
}

// ------------------------- Factory -------------------------------------------
// Pipeline will call this method to create your object, initialize your variables here
// << DO NOT DELETE ANY AUTO GENERATED CODE HERE >>
func NewBlockCacheComponent() internal.Component {
	comp := &BlockCache{
		fileLocks: common.NewLockMap(),
	}
	comp.SetName(compName)
	return comp
}

// On init register this component to pipeline and supply your constructor
func init() {
	internal.AddComponent(compName, NewBlockCacheComponent)

	blockSizeMb := config.AddFloat64Flag("block-cache-block-size", 0.0, "Size (in MB) of a block to be downloaded for block-cache.")
	config.BindPFlag(compName+".block-size-mb", blockSizeMb)

	blockPoolMb := config.AddUint64Flag("block-cache-pool-size", 0, "Size (in MB) of total memory preallocated for block-cache.")
	config.BindPFlag(compName+".mem-size-mb", blockPoolMb)

	blockCachePath := config.AddStringFlag("block-cache-path", "", "Path to store downloaded blocks.")
	config.BindPFlag(compName+".path", blockCachePath)

	blockDiskMb := config.AddUint64Flag("block-cache-disk-size", 0, "Size (in MB) of total disk capacity that block-cache can use.")
	config.BindPFlag(compName+".disk-size-mb", blockDiskMb)

	blockDiskTimeout := config.AddUint32Flag("block-cache-disk-timeout", 0, "Timeout (in seconds) for which persisted data remains in disk cache.")
	config.BindPFlag(compName+".disk-timeout-sec", blockDiskTimeout)

	blockCachePrefetch := config.AddUint32Flag("block-cache-prefetch", 0, "Max number of blocks to prefetch.")
	config.BindPFlag(compName+".prefetch", blockCachePrefetch)

	blockParallelism := config.AddUint32Flag("block-cache-parallelism", 128, "Number of worker thread responsible for upload/download jobs.")
	config.BindPFlag(compName+".parallelism", blockParallelism)

	blockCachePrefetchOnOpen := config.AddBoolFlag("block-cache-prefetch-on-open", false, "Start prefetching on open or wait for first read.")
	config.BindPFlag(compName+".prefetch-on-open", blockCachePrefetchOnOpen)
}<|MERGE_RESOLUTION|>--- conflicted
+++ resolved
@@ -990,16 +990,6 @@
 
 	node, found := handle.GetValue(fmt.Sprintf("%v", index))
 	if !found {
-<<<<<<< HEAD
-=======
-		// block not present in the buffer list
-		// check if it is a random write case and should be blocked
-		if bc.blockRandomWrite(handle, index) {
-			log.Err("BlockCache::WriteFile : Random write detection for write offset %v and block %v, where handle size is %v\n%v", offset, index, handle.Size, common.BlockCacheRWErrMsg)
-			return nil, fmt.Errorf("blocking random write for write offset %v and block %v where handle size is %v\n%v", offset, index, handle.Size, common.BlockCacheRWErrMsg)
-		}
-
->>>>>>> c4d638f7
 		// If too many buffers are piled up for this file then try to evict some of those which are already uploaded
 		if handle.Buffers.Cooked.Len()+handle.Buffers.Cooking.Len() >= int(bc.prefetch) {
 			bc.waitAndFreeUploadedBlocks(handle, 1)
