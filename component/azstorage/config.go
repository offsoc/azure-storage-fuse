/*
    _____           _____   _____   ____          ______  _____  ------
   |     |  |      |     | |     | |     |     | |       |            |
   |     |  |      |     | |     | |     |     | |       |            |
   | --- |  |      |     | |-----| |---- |     | |-----| |-----  ------
   |     |  |      |     | |     | |     |     |       | |       |
   | ____|  |_____ | ____| | ____| |     |_____|  _____| |_____  |_____


   Licensed under the MIT License <http://opensource.org/licenses/MIT>.

   Copyright © 2020-2024 Microsoft Corporation. All rights reserved.
   Author : <blobfusedev@microsoft.com>

   Permission is hereby granted, free of charge, to any person obtaining a copy
   of this software and associated documentation files (the "Software"), to deal
   in the Software without restriction, including without limitation the rights
   to use, copy, modify, merge, publish, distribute, sublicense, and/or sell
   copies of the Software, and to permit persons to whom the Software is
   furnished to do so, subject to the following conditions:

   The above copyright notice and this permission notice shall be included in all
   copies or substantial portions of the Software.

   THE SOFTWARE IS PROVIDED "AS IS", WITHOUT WARRANTY OF ANY KIND, EXPRESS OR
   IMPLIED, INCLUDING BUT NOT LIMITED TO THE WARRANTIES OF MERCHANTABILITY,
   FITNESS FOR A PARTICULAR PURPOSE AND NONINFRINGEMENT. IN NO EVENT SHALL THE
   AUTHORS OR COPYRIGHT HOLDERS BE LIABLE FOR ANY CLAIM, DAMAGES OR OTHER
   LIABILITY, WHETHER IN AN ACTION OF CONTRACT, TORT OR OTHERWISE, ARISING FROM,
   OUT OF OR IN CONNECTION WITH THE SOFTWARE OR THE USE OR OTHER DEALINGS IN THE
   SOFTWARE
*/

package azstorage

import (
	"errors"
	"fmt"
	"reflect"
	"strings"

	"github.com/Azure/azure-storage-fuse/v2/common/config"
	"github.com/Azure/azure-storage-fuse/v2/common/log"

	"github.com/Azure/azure-storage-blob-go/azblob"
	"github.com/JeffreyRichter/enum/enum"
)

// AuthType Enum
type AuthType int

var EAuthType = AuthType(0).INVALID_AUTH()

func (AuthType) INVALID_AUTH() AuthType {
	return AuthType(0)
}

func (AuthType) KEY() AuthType {
	return AuthType(1)
}

func (AuthType) SAS() AuthType {
	return AuthType(2)
}

func (AuthType) SPN() AuthType {
	return AuthType(3)
}

func (AuthType) MSI() AuthType {
	return AuthType(4)
}

func (a AuthType) String() string {
	return enum.StringInt(a, reflect.TypeOf(a))
}

func (a *AuthType) Parse(s string) error {
	enumVal, err := enum.ParseInt(reflect.TypeOf(a), s, true, false)
	if enumVal != nil {
		*a = enumVal.(AuthType)
	}
	return err
}

// AccountType Enum
type AccountType int

var EAccountType = AccountType(0).INVALID_ACC()

func (AccountType) INVALID_ACC() AccountType {
	return AccountType(0)
}

func (AccountType) BLOCK() AccountType {
	return AccountType(1)
}

func (AccountType) ADLS() AccountType {
	return AccountType(2)
}

func (f AccountType) String() string {
	return enum.StringInt(f, reflect.TypeOf(f))
}

func (a *AccountType) Parse(s string) error {
	enumVal, err := enum.ParseInt(reflect.TypeOf(a), s, true, false)
	if enumVal != nil {
		*a = enumVal.(AccountType)
	}
	return err
}

// default value for maximum results returned by a list API call
const DefaultMaxResultsForList int32 = 2

// Environment variable names
// Here we are not reading MSI_ENDPOINT and MSI_SECRET as they are read by go-sdk directly
// https://github.com/Azure/go-autorest/blob/a46566dfcbdc41e736295f94e9f690ceaf50094a/autorest/adal/token.go#L788
// newServicePrincipalTokenFromMSI : reads them directly from env
const (
	EnvAzStorageAccount                = "AZURE_STORAGE_ACCOUNT"
	EnvAzStorageAccountType            = "AZURE_STORAGE_ACCOUNT_TYPE"
	EnvAzStorageAccessKey              = "AZURE_STORAGE_ACCESS_KEY"
	EnvAzStorageSasToken               = "AZURE_STORAGE_SAS_TOKEN"
	EnvAzStorageIdentityClientId       = "AZURE_STORAGE_IDENTITY_CLIENT_ID"
	EnvAzStorageIdentityResourceId     = "AZURE_STORAGE_IDENTITY_RESOURCE_ID"
	EnvAzStorageIdentityObjectId       = "AZURE_STORAGE_IDENTITY_OBJECT_ID"
	EnvAzStorageSpnTenantId            = "AZURE_STORAGE_SPN_TENANT_ID"
	EnvAzStorageSpnClientId            = "AZURE_STORAGE_SPN_CLIENT_ID"
	EnvAzStorageSpnClientSecret        = "AZURE_STORAGE_SPN_CLIENT_SECRET"
	EnvAzStorageSpnOAuthTokenFilePath  = "AZURE_OAUTH_TOKEN_FILE"
	EnvAzStorageAadEndpoint            = "AZURE_STORAGE_AAD_ENDPOINT"
	EnvAzStorageAuthType               = "AZURE_STORAGE_AUTH_TYPE"
	EnvAzStorageBlobEndpoint           = "AZURE_STORAGE_BLOB_ENDPOINT"
	EnvHttpProxy                       = "http_proxy"
	EnvHttpsProxy                      = "https_proxy"
	EnvAzStorageAccountContainer       = "AZURE_STORAGE_ACCOUNT_CONTAINER"
	EnvAzAuthResource                  = "AZURE_STORAGE_AUTH_RESOURCE"
	EnvAzStorageCpkEncryptionKey       = "AZURE_STORAGE_CPK_ENCRYPTION_KEY"
	EnvAzStorageCpkEncryptionKeySha256 = "AZURE_STORAGE_CPK_ENCRYPTION_KEY_SHA256"
)

type AzStorageOptions struct {
	AccountType             string `config:"type" yaml:"type,omitempty"`
	UseHTTP                 bool   `config:"use-http" yaml:"use-http,omitempty"`
	AccountName             string `config:"account-name" yaml:"account-name,omitempty"`
	AccountKey              string `config:"account-key" yaml:"account-key,omitempty"`
	SaSKey                  string `config:"sas" yaml:"sas,omitempty"`
	ApplicationID           string `config:"appid" yaml:"appid,omitempty"`
	ResourceID              string `config:"resid" yaml:"resid,omitempty"`
	ObjectID                string `config:"objid" yaml:"objid,omitempty"`
	TenantID                string `config:"tenantid" yaml:"tenantid,omitempty"`
	ClientID                string `config:"clientid" yaml:"clientid,omitempty"`
	ClientSecret            string `config:"clientsecret" yaml:"clientsecret,omitempty"`
	OAuthTokenFilePath      string `config:"oauth-token-path" yaml:"oauth-token-path,omitempty"`
	ActiveDirectoryEndpoint string `config:"aadendpoint" yaml:"aadendpoint,omitempty"`
	Endpoint                string `config:"endpoint" yaml:"endpoint,omitempty"`
	AuthMode                string `config:"mode" yaml:"mode,omitempty"`
	Container               string `config:"container" yaml:"container,omitempty"`
	PrefixPath              string `config:"subdirectory" yaml:"subdirectory,omitempty"`
	BlockSize               int64  `config:"block-size-mb" yaml:"block-size-mb,omitempty"`
	MaxConcurrency          uint16 `config:"max-concurrency" yaml:"max-concurrency,omitempty"`
	DefaultTier             string `config:"tier" yaml:"tier,omitempty"`
	CancelListForSeconds    uint16 `config:"block-list-on-mount-sec" yaml:"block-list-on-mount-sec,omitempty"`
	MaxRetries              int32  `config:"max-retries" yaml:"max-retries,omitempty"`
	MaxTimeout              int32  `config:"max-retry-timeout-sec" yaml:"max-retry-timeout-sec,omitempty"`
	BackoffTime             int32  `config:"retry-backoff-sec" yaml:"retry-backoff-sec,omitempty"`
	MaxRetryDelay           int32  `config:"max-retry-delay-sec" yaml:"max-retry-delay-sec,omitempty"`
	HttpProxyAddress        string `config:"http-proxy" yaml:"http-proxy,omitempty"`
	HttpsProxyAddress       string `config:"https-proxy" yaml:"https-proxy,omitempty"`
	SdkTrace                bool   `config:"sdk-trace" yaml:"sdk-trace,omitempty"`
	FailUnsupportedOp       bool   `config:"fail-unsupported-op" yaml:"fail-unsupported-op,omitempty"`
	AuthResourceString      string `config:"auth-resource" yaml:"auth-resource,omitempty"`
	UpdateMD5               bool   `config:"update-md5" yaml:"update-md5"`
	ValidateMD5             bool   `config:"validate-md5" yaml:"validate-md5"`
	VirtualDirectory        bool   `config:"virtual-directory" yaml:"virtual-directory"`
	MaxResultsForList       int32  `config:"max-results-for-list" yaml:"max-results-for-list"`
	DisableCompression      bool   `config:"disable-compression" yaml:"disable-compression"`
	Telemetry               string `config:"telemetry" yaml:"telemetry"`
	HonourACL               bool   `config:"honour-acl" yaml:"honour-acl"`
	CPKEnabled              bool   `config:"cpk-enabled" yaml:"cpk-enabled"`
	CPKEncryptionKey        string `config:"cpk-encryption-key" yaml:"cpk-encryption-key"`
	CPKEncryptionKeySha256  string `config:"cpk-encryption-key-sha256" yaml:"cpk-encryption-key-sha256"`

	// v1 support
	UseAdls        bool   `config:"use-adls" yaml:"-"`
	UseHTTPS       bool   `config:"use-https" yaml:"-"`
	SetContentType bool   `config:"set-content-type" yaml:"-"`
	CaCertFile     string `config:"ca-cert-file" yaml:"-"`
}

// RegisterEnvVariables : Register environment varilables
func RegisterEnvVariables() {
	config.BindEnv("azstorage.account-name", EnvAzStorageAccount)
	config.BindEnv("azstorage.type", EnvAzStorageAccountType)

	config.BindEnv("azstorage.account-key", EnvAzStorageAccessKey)

	config.BindEnv("azstorage.sas", EnvAzStorageSasToken)

	config.BindEnv("azstorage.appid", EnvAzStorageIdentityClientId)
	config.BindEnv("azstorage.resid", EnvAzStorageIdentityResourceId)

	config.BindEnv("azstorage.tenantid", EnvAzStorageSpnTenantId)
	config.BindEnv("azstorage.clientid", EnvAzStorageSpnClientId)
	config.BindEnv("azstorage.clientsecret", EnvAzStorageSpnClientSecret)
	config.BindEnv("azstorage.oauth-token-path", EnvAzStorageSpnOAuthTokenFilePath)

	config.BindEnv("azstorage.objid", EnvAzStorageIdentityObjectId)

	config.BindEnv("azstorage.aadendpoint", EnvAzStorageAadEndpoint)

	config.BindEnv("azstorage.endpoint", EnvAzStorageBlobEndpoint)

	config.BindEnv("azstorage.mode", EnvAzStorageAuthType)

	config.BindEnv("azstorage.http-proxy", EnvHttpProxy)
	config.BindEnv("azstorage.https-proxy", EnvHttpsProxy)

	config.BindEnv("azstorage.container", EnvAzStorageAccountContainer)

	config.BindEnv("azstorage.auth-resource", EnvAzAuthResource)

	config.BindEnv("azstorage.cpk-encryption-key", EnvAzStorageCpkEncryptionKey)
	config.BindEnv("azstorage.cpk-encryption-key-sha256", EnvAzStorageCpkEncryptionKeySha256)

}

//    ----------- Config Parsing and Validation  ---------------

// formatEndpointProtocol : add the protocol and missing "/" at the end to the endpoint
func formatEndpointProtocol(endpoint string, http bool) string {
	correctedEndpoint := endpoint

	// If the pvtEndpoint does not have protocol mentioned in front, pvtEndpoint parsing will fail while
	// creating URI also the string shall end with "/"
	if correctedEndpoint != "" {
		if !(strings.HasPrefix(correctedEndpoint, "https://") ||
			strings.HasPrefix(correctedEndpoint, "http://")) {
			if http {
				correctedEndpoint = "http://" + correctedEndpoint
			} else {
				correctedEndpoint = "https://" + correctedEndpoint
			}
		}

		if correctedEndpoint[len(correctedEndpoint)-1] != '/' {
			correctedEndpoint = correctedEndpoint + "/"
		}
	}

	return correctedEndpoint
}

// formatEndpointAccountType : format the endpoint to match the account type
func formatEndpointAccountType(endpoint string, account AccountType) string {
	// TODO : Modify this method when file share support is merged
	correctedEndpoint := endpoint
	if strings.Contains(correctedEndpoint, ".blob.") {
		if account == EAccountType.ADLS() {
			correctedEndpoint = strings.Replace(correctedEndpoint, ".blob.", ".dfs.", 1)
		}
	} else if strings.Contains(correctedEndpoint, ".dfs.") {
		if account == EAccountType.BLOCK() {
			correctedEndpoint = strings.Replace(correctedEndpoint, ".dfs.", ".blob.", 1)
		}
	}

	return correctedEndpoint
}

func validateMsiConfig(opt AzStorageOptions) error {
	v := make(map[string]bool, 3)
	if opt.ApplicationID != "" {
		v[opt.ApplicationID] = true
	}
	if opt.ObjectID != "" {
		v[opt.ObjectID] = true
	}
	if opt.ResourceID != "" {
		v[opt.ResourceID] = true
	}
	if len(v) > 1 {
		return errors.New("client ID, object ID and MSI resource ID are mutually exclusive and zero or one of the inputs need to be provided")
	}
	return nil
}

// ParseAndValidateConfig : Parse and validate config
func ParseAndValidateConfig(az *AzStorage, opt AzStorageOptions) error {
	log.Trace("ParseAndValidateConfig : Parsing config")

	// Validate account name is present or not
	if opt.AccountName == "" {
		return errors.New("account name not provided")
	}
	az.stConfig.authConfig.AccountName = opt.AccountName

	// Validate account type property
	if opt.AccountType == "" {
		opt.AccountType = "block"
	}

	if config.IsSet(compName + ".use-adls") {
		if opt.UseAdls {
			az.stConfig.authConfig.AccountType = az.stConfig.authConfig.AccountType.ADLS()
		} else {
			az.stConfig.authConfig.AccountType = az.stConfig.authConfig.AccountType.BLOCK()
		}
	} else {
		var accountType AccountType
		err := accountType.Parse(opt.AccountType)
		if err != nil {
			log.Err("ParseAndValidateConfig : Failed to parse account type %s", opt.AccountType)
			return errors.New("invalid account type")
		}

		if accountType == EAccountType.INVALID_ACC() {
			log.Err("ParseAndValidateConfig : Invalid account type %s", opt.AccountType)
			return errors.New("invalid account type")
		}

		az.stConfig.authConfig.AccountType = accountType
	}

	if opt.BlockSize != 0 {
		if opt.BlockSize > azblob.BlockBlobMaxStageBlockBytes {
			log.Err("ParseAndValidateConfig : Block size is too large. Block size has to be smaller than %s Bytes", azblob.BlockBlobMaxStageBlockBytes)
			return errors.New("block size is too large")
		}
		az.stConfig.blockSize = opt.BlockSize * 1024 * 1024
	}

	// Validate container name is present or not
	err := config.UnmarshalKey("mount-all-containers", &az.stConfig.mountAllContainers)
	if err != nil {
		log.Err("ParseAndValidateConfig : Failed to detect mount-all-container")
	}

	if !az.stConfig.mountAllContainers && opt.Container == "" {
		return errors.New("container name not provided")
	}

	az.stConfig.container = opt.Container

	if config.IsSet(compName + ".use-https") {
		opt.UseHTTP = !opt.UseHTTPS
	}

	if opt.CPKEnabled {
		if opt.CPKEncryptionKey == "" || opt.CPKEncryptionKeySha256 == "" {
			log.Err("ParseAndValidateConfig : CPK key or CPK key sha256 not provided")
			return errors.New("CPK key or key sha256 not provided")
		}
		az.stConfig.cpkEnabled = opt.CPKEnabled
		az.stConfig.cpkEncryptionKey = opt.CPKEncryptionKey
		az.stConfig.cpkEncryptionKeySha256 = opt.CPKEncryptionKeySha256
	}

	// Validate endpoint
	if opt.Endpoint == "" {
		log.Warn("ParseAndValidateConfig : account endpoint not provided, assuming the default .core.windows.net style endpoint")
		if az.stConfig.authConfig.AccountType == EAccountType.BLOCK() {
			opt.Endpoint = fmt.Sprintf("%s.blob.core.windows.net", opt.AccountName)
		} else if az.stConfig.authConfig.AccountType == EAccountType.ADLS() {
			opt.Endpoint = fmt.Sprintf("%s.dfs.core.windows.net", opt.AccountName)
		}
	}
	az.stConfig.authConfig.Endpoint = opt.Endpoint
	az.stConfig.authConfig.Endpoint = formatEndpointProtocol(az.stConfig.authConfig.Endpoint, opt.UseHTTP)
	az.stConfig.authConfig.Endpoint = formatEndpointAccountType(az.stConfig.authConfig.Endpoint, az.stConfig.authConfig.AccountType)

	az.stConfig.authConfig.ActiveDirectoryEndpoint = opt.ActiveDirectoryEndpoint
	az.stConfig.authConfig.ActiveDirectoryEndpoint = formatEndpointProtocol(az.stConfig.authConfig.ActiveDirectoryEndpoint, false)

	// If subdirectory is mounted, take the prefix path
	az.stConfig.prefixPath = removeLeadingSlashes(opt.PrefixPath)

	// Block list call on mount for given amount of time
	az.stConfig.cancelListForSeconds = opt.CancelListForSeconds

	az.stConfig.telemetry = opt.Telemetry

	httpProxyProvided := opt.HttpProxyAddress != ""
	httpsProxyProvided := opt.HttpsProxyAddress != ""

	// Set whether to use http or https and proxy
	if opt.UseHTTP {
		az.stConfig.authConfig.UseHTTP = true
		if httpProxyProvided {
			az.stConfig.proxyAddress = opt.HttpProxyAddress
		} else if httpsProxyProvided {
			az.stConfig.proxyAddress = opt.HttpsProxyAddress
		}
	} else {
		if httpsProxyProvided {
			az.stConfig.proxyAddress = opt.HttpsProxyAddress
		} else {
			if httpProxyProvided {
				log.Err("ParseAndValidateConfig : `http-proxy` Invalid : must set `use-http: true` in your config file")
				return errors.New("`http-proxy` Invalid : must set `use-http: true` in your config file")
			}
		}
	}
	log.Info("ParseAndValidateConfig : using the following proxy address from the config file: %s", az.stConfig.proxyAddress)

	az.stConfig.sdkTrace = opt.SdkTrace

	log.Info("ParseAndValidateConfig : sdk logging from the config file: %t", az.stConfig.sdkTrace)

	err = ParseAndReadDynamicConfig(az, opt, false)
	if err != nil {
		return err
	}

	log.Debug("ParseAndValidateConfig : Getting auth type")
	if opt.AuthMode == "" {
		// Based on other config decide the auth mode
		// for e.g. if sas token is set then mode shall be set to sas and if key is set then authmode shall be key
		opt.AuthMode = autoDetectAuthMode(opt)
		log.Debug("ParseAndValidateConfig : Auth type %s", opt.AuthMode)
	}

	var authType AuthType
	err = authType.Parse(opt.AuthMode)
	if err != nil {
		log.Err("ParseAndValidateConfig : Invalid auth type %s", opt.AccountType)
		return errors.New("invalid auth type")
	}

	az.stConfig.authConfig.ObjectID = opt.ObjectID

	switch authType {
	case EAuthType.KEY():
		az.stConfig.authConfig.AuthMode = EAuthType.KEY()
		if opt.AccountKey == "" {
			return errors.New("storage key not provided")
		}
		az.stConfig.authConfig.AccountKey = opt.AccountKey
	case EAuthType.SAS():
		az.stConfig.authConfig.AuthMode = EAuthType.SAS()
		if opt.SaSKey == "" {
			return errors.New("SAS key not provided")
		}
		az.stConfig.authConfig.SASKey = sanitizeSASKey(opt.SaSKey)
	case EAuthType.MSI():
		az.stConfig.authConfig.AuthMode = EAuthType.MSI()
		err := validateMsiConfig(opt)
		if err != nil {
			return err
		}
		az.stConfig.authConfig.ApplicationID = opt.ApplicationID
		az.stConfig.authConfig.ResourceID = opt.ResourceID
	case EAuthType.SPN():
		az.stConfig.authConfig.AuthMode = EAuthType.SPN()
		if opt.ClientID == "" || (opt.ClientSecret == "" && opt.OAuthTokenFilePath == "") || opt.TenantID == "" {
			//lint:ignore ST1005 ignore
			return errors.New("Client ID, Tenant ID or Client Secret not provided")
		}
		az.stConfig.authConfig.ClientID = opt.ClientID
		az.stConfig.authConfig.ClientSecret = opt.ClientSecret
		az.stConfig.authConfig.TenantID = opt.TenantID
		az.stConfig.authConfig.OAuthTokenFilePath = opt.OAuthTokenFilePath

	default:
		log.Err("ParseAndValidateConfig : Invalid auth mode %s", opt.AuthMode)
		return errors.New("invalid auth mode")
	}
	az.stConfig.authConfig.AuthResource = opt.AuthResourceString

	// Retry policy configuration
	// A user provided value of 0 doesn't make sense for MaxRetries, MaxTimeout, BackoffTime, or MaxRetryDelay.

	az.stConfig.maxRetries = 5     // Max number of retry to be done  (default 4) (v1 : 0)
	az.stConfig.maxTimeout = 900   // Max timeout for any single retry (default 1 min) (v1 : 60)
	az.stConfig.backoffTime = 4    // Delay before any retry (exponential increase) (default 4 sec)
	az.stConfig.maxRetryDelay = 60 // Maximum allowed delay before retry (default 120 sec) (v1 : 1.2)

	if opt.MaxRetries != 0 {
		az.stConfig.maxRetries = opt.MaxRetries
	}
	if opt.MaxTimeout != 0 {
		az.stConfig.maxTimeout = opt.MaxTimeout
	}
	if opt.BackoffTime != 0 {
		az.stConfig.backoffTime = opt.BackoffTime
	}
	if opt.MaxRetryDelay != 0 {
		az.stConfig.maxRetryDelay = opt.MaxRetryDelay
	}

	if config.IsSet(compName + ".set-content-type") {
		log.Warn("unsupported v1 CLI parameter: set-content-type is always true in blobfuse2.")
	}
	if config.IsSet(compName + ".ca-cert-file") {
		log.Warn("unsupported v1 CLI parameter: ca-cert-file is not supported in blobfuse2. Use the default ca cert path for your environment.")
	}
	if config.IsSet(compName + ".debug-libcurl") {
		log.Warn("unsupported v1 CLI parameter: debug-libcurl is not applicable in blobfuse2.")
	}

	log.Info("ParseAndValidateConfig : account %s, container %s, account-type %s, auth %s, prefix %s, endpoint %s, MD5 %v %v, virtual-directory %v, disable-compression %v, CPK %v",
		az.stConfig.authConfig.AccountName, az.stConfig.container, az.stConfig.authConfig.AccountType, az.stConfig.authConfig.AuthMode,
		az.stConfig.prefixPath, az.stConfig.authConfig.Endpoint, az.stConfig.validateMD5, az.stConfig.updateMD5, az.stConfig.virtualDirectory, az.stConfig.disableCompression, az.stConfig.cpkEnabled)
	log.Info("ParseAndValidateConfig : use-HTTP %t, block-size %d, max-concurrency %d, default-tier %s, fail-unsupported-op %t, mount-all-containers %t", az.stConfig.authConfig.UseHTTP, az.stConfig.blockSize, az.stConfig.maxConcurrency, az.stConfig.defaultTier, az.stConfig.ignoreAccessModifiers, az.stConfig.mountAllContainers)
	log.Info("ParseAndValidateConfig : Retry Config: retry-count %d, max-timeout %d, backoff-time %d, max-delay %d",
		az.stConfig.maxRetries, az.stConfig.maxTimeout, az.stConfig.backoffTime, az.stConfig.maxRetryDelay)

	log.Info("ParseAndValidateConfig : Telemetry : %s, honour-ACL %v, disable-symlink %v", az.stConfig.telemetry, az.stConfig.honourACL, az.stConfig.disableSymlink)

	return nil
}

// ParseAndReadDynamicConfig : On config change read only the required config
func ParseAndReadDynamicConfig(az *AzStorage, opt AzStorageOptions, reload bool) error {
	log.Trace("ParseAndReadDynamicConfig : Reparsing config")

	// If block size and max concurrency is configured use those
	// A user provided value of 0 doesn't make sense for BlockSize, or MaxConcurrency.
	if opt.BlockSize != 0 {
		az.stConfig.blockSize = opt.BlockSize * 1024 * 1024
	}

	if opt.MaxConcurrency != 0 {
		az.stConfig.maxConcurrency = opt.MaxConcurrency
	}

	// Populate default tier
	if opt.DefaultTier != "" {
		az.stConfig.defaultTier = getAccessTierType(opt.DefaultTier)
	}

	az.stConfig.ignoreAccessModifiers = !opt.FailUnsupportedOp
	az.stConfig.validateMD5 = opt.ValidateMD5
	az.stConfig.updateMD5 = opt.UpdateMD5

	if config.IsSet(compName + ".virtual-directory") {
		az.stConfig.virtualDirectory = opt.VirtualDirectory
	} else {
		az.stConfig.virtualDirectory = true
	}

	if config.IsSet(compName+".max-results-for-list") && opt.MaxResultsForList > 0 {
		az.stConfig.maxResultsForList = opt.MaxResultsForList
	} else {
		az.stConfig.maxResultsForList = DefaultMaxResultsForList
	}

	if config.IsSet(compName + ".disable-compression") {
		az.stConfig.disableCompression = opt.DisableCompression
	} else {
		az.stConfig.disableCompression = DisableCompression
	}

	if config.IsSet(compName + ".honour-acl") {
		az.stConfig.honourACL = opt.HonourACL
	} else {
		az.stConfig.honourACL = false
	}

	if config.IsSet("attr_cache.no-symlinks") {
		err := config.UnmarshalKey("attr_cache.no-symlinks", &az.stConfig.disableSymlink)
		if err != nil {
			az.stConfig.disableSymlink = true
			log.Err("ParseAndReadDynamicConfig : Failed to unmarshal attr_cache.no-symlinks")
		}
	} else {
		// by default symlink will be disabled
		az.stConfig.disableSymlink = true
	}

	// Auth related reconfig
	switch opt.AuthMode {
	case "sas":
		az.stConfig.authConfig.AuthMode = EAuthType.SAS()
		if opt.SaSKey == "" {
			return errors.New("SAS key not provided")
		}

		oldSas := az.stConfig.authConfig.SASKey
		az.stConfig.authConfig.SASKey = sanitizeSASKey(opt.SaSKey)

		if reload {
			log.Info("ParseAndReadDynamicConfig : SAS Key updated")

<<<<<<< HEAD
			if err := az.storage.NewServiceClient("saskey", az.stConfig.authConfig.SASKey); err != nil {
				az.stConfig.authConfig.SASKey = oldSas
				_ = az.storage.NewServiceClient("saskey", az.stConfig.authConfig.SASKey)
=======
			if err := az.storage.UpdateServiceClient("saskey", az.stConfig.authConfig.SASKey); err != nil {
				az.stConfig.authConfig.SASKey = oldSas
				_ = az.storage.UpdateServiceClient("saskey", az.stConfig.authConfig.SASKey)
>>>>>>> 73efaa8e
				return errors.New("SAS key update failure")
			}
		}
	}

	return nil
}<|MERGE_RESOLUTION|>--- conflicted
+++ resolved
@@ -585,15 +585,9 @@
 		if reload {
 			log.Info("ParseAndReadDynamicConfig : SAS Key updated")
 
-<<<<<<< HEAD
-			if err := az.storage.NewServiceClient("saskey", az.stConfig.authConfig.SASKey); err != nil {
-				az.stConfig.authConfig.SASKey = oldSas
-				_ = az.storage.NewServiceClient("saskey", az.stConfig.authConfig.SASKey)
-=======
 			if err := az.storage.UpdateServiceClient("saskey", az.stConfig.authConfig.SASKey); err != nil {
 				az.stConfig.authConfig.SASKey = oldSas
 				_ = az.storage.UpdateServiceClient("saskey", az.stConfig.authConfig.SASKey)
->>>>>>> 73efaa8e
 				return errors.New("SAS key update failure")
 			}
 		}
