//go:build !authtest
// +build !authtest

/*
    _____           _____   _____   ____          ______  _____  ------
   |     |  |      |     | |     | |     |     | |       |            |
   |     |  |      |     | |     | |     |     | |       |            |
   | --- |  |      |     | |-----| |---- |     | |-----| |-----  ------
   |     |  |      |     | |     | |     |     |       | |       |
   | ____|  |_____ | ____| | ____| |     |_____|  _____| |_____  |_____


   Licensed under the MIT License <http://opensource.org/licenses/MIT>.

   Copyright © 2020-2025 Microsoft Corporation. All rights reserved.
   Author : <blobfusedev@microsoft.com>

   Permission is hereby granted, free of charge, to any person obtaining a copy
   of this software and associated documentation files (the "Software"), to deal
   in the Software without restriction, including without limitation the rights
   to use, copy, modify, merge, publish, distribute, sublicense, and/or sell
   copies of the Software, and to permit persons to whom the Software is
   furnished to do so, subject to the following conditions:

   The above copyright notice and this permission notice shall be included in all
   copies or substantial portions of the Software.

   THE SOFTWARE IS PROVIDED "AS IS", WITHOUT WARRANTY OF ANY KIND, EXPRESS OR
   IMPLIED, INCLUDING BUT NOT LIMITED TO THE WARRANTIES OF MERCHANTABILITY,
   FITNESS FOR A PARTICULAR PURPOSE AND NONINFRINGEMENT. IN NO EVENT SHALL THE
   AUTHORS OR COPYRIGHT HOLDERS BE LIABLE FOR ANY CLAIM, DAMAGES OR OTHER
   LIABILITY, WHETHER IN AN ACTION OF CONTRACT, TORT OR OTHERWISE, ARISING FROM,
   OUT OF OR IN CONNECTION WITH THE SOFTWARE OR THE USE OR OTHER DEALINGS IN THE
   SOFTWARE
*/

package azstorage

import (
	"bytes"
	"container/list"
	"context"
	"crypto/rand"
	"crypto/sha256"
	"encoding/base64"
	"encoding/json"
	"errors"
	"fmt"
	"io"
	"math"
	"os"
	"path/filepath"
	"strings"
	"syscall"
	"testing"
	"time"

	"github.com/Azure/azure-sdk-for-go/sdk/azcore/streaming"
	"github.com/Azure/azure-sdk-for-go/sdk/azcore/to"
	"github.com/Azure/azure-sdk-for-go/sdk/storage/azblob/blob"
	"github.com/Azure/azure-sdk-for-go/sdk/storage/azblob/blockblob"
	"github.com/Azure/azure-sdk-for-go/sdk/storage/azblob/container"
	"github.com/Azure/azure-sdk-for-go/sdk/storage/azblob/service"
	"github.com/Azure/azure-storage-fuse/v2/common"
	"github.com/Azure/azure-storage-fuse/v2/common/config"
	"github.com/Azure/azure-storage-fuse/v2/common/log"
	"github.com/Azure/azure-storage-fuse/v2/internal"
	"github.com/Azure/azure-storage-fuse/v2/internal/handlemap"

	"github.com/stretchr/testify/assert"
	"github.com/stretchr/testify/suite"
)

var ctx = context.Background()

const MB = 1024 * 1024

// A UUID representation compliant with specification in RFC 4122 document.
type uuid [16]byte

const reservedRFC4122 byte = 0x40

func (u uuid) bytes() []byte {
	return u[:]
}

// NewUUID returns a new uuid using RFC 4122 algorithm.
func newUUID() (u uuid) {
	u = uuid{}
	// Set all bits to randomly (or pseudo-randomly) chosen values.
	rand.Read(u[:])
	u[8] = (u[8] | reservedRFC4122) & 0x7F // u.setVariant(ReservedRFC4122)

	var version byte = 4
	u[6] = (u[6] & 0xF) | (version << 4) // u.setVersion(4)
	return
}

// uploadReaderAtToBlockBlob uploads a buffer in blocks to a block blob.
func uploadReaderAtToBlockBlob(ctx context.Context, reader io.ReaderAt, readerSize, singleUploadSize int64, blockBlobClient *blockblob.Client, o *blockblob.UploadBufferOptions) error {
	if o == nil {
		o = &blockblob.UploadBufferOptions{}
	}

	if readerSize <= singleUploadSize {
		// If the size can fit in 1 Upload call, do it this way
		var body io.ReadSeeker = io.NewSectionReader(reader, 0, readerSize)
		_, err := blockBlobClient.Upload(ctx, streaming.NopCloser(body), &blockblob.UploadOptions{
			CPKInfo: o.CPKInfo,
		})
		return err
	}

	// calculate block size if not given
	if o.BlockSize == 0 {
		// If bufferSize > (BlockBlobMaxStageBlockBytes * BlockBlobMaxBlocks), then error
		if readerSize > blockblob.MaxStageBlockBytes*blockblob.MaxBlocks {
			return errors.New("buffer is too large to upload to a block blob")
		}
		// If bufferSize <= singleUploadSize, then Upload should be used with just 1 I/O request
		if readerSize <= singleUploadSize {
			o.BlockSize = singleUploadSize // Default if unspecified
		} else {
			o.BlockSize = int64(math.Ceil(float64(readerSize) / blockblob.MaxBlocks)) // buffer / max blocks = block size to use all 50,000 blocks
			if o.BlockSize < blob.DefaultDownloadBlockSize {                          // If the block size is smaller than 4MB, round up to 4MB
				o.BlockSize = blob.DefaultDownloadBlockSize
			}
		}
	}

	var numBlocks = uint16(((readerSize - 1) / o.BlockSize) + 1)
	if numBlocks > blockblob.MaxBlocks {
		return errors.New("block limit exceeded")
	}

	blockIDList := make([]string, numBlocks) // Base-64 encoded block IDs

	for i := uint16(0); i < numBlocks; i++ {
		offset := int64(i) * o.BlockSize
		chunkSize := o.BlockSize

		// for last block, chunk size might be less than block size
		if i == numBlocks-1 {
			chunkSize = readerSize - offset
		}

		var body io.ReadSeeker = io.NewSectionReader(reader, offset, chunkSize)
		blockIDList[i] = base64.StdEncoding.EncodeToString(newUUID().bytes())
		_, err := blockBlobClient.StageBlock(ctx, blockIDList[i], streaming.NopCloser(body), &blockblob.StageBlockOptions{
			CPKInfo: o.CPKInfo,
		})
		if err != nil {
			return err
		}
	}

	_, err := blockBlobClient.CommitBlockList(ctx, blockIDList, &blockblob.CommitBlockListOptions{
		CPKInfo: o.CPKInfo,
	})
	return err
}

type blockBlobTestSuite struct {
	suite.Suite
	assert          *assert.Assertions
	az              *AzStorage
	serviceClient   *service.Client
	containerClient *container.Client
	config          string
	container       string
}

func newTestAzStorage(configuration string) (*AzStorage, error) {
	_ = config.ReadConfigFromReader(strings.NewReader(configuration))
	az := NewazstorageComponent()
	err := az.Configure(true)
	return az.(*AzStorage), err
}

func (s *blockBlobTestSuite) SetupTest() {
	// Logging config
	cfg := common.LogConfig{
		FilePath:    "./logfile.txt",
		MaxFileSize: 10,
		FileCount:   10,
		Level:       common.ELogLevel.LOG_DEBUG(),
	}
	_ = log.SetDefaultLogger("base", cfg)

	homeDir, err := os.UserHomeDir()
	if err != nil {
		fmt.Println("Unable to get home directory")
		os.Exit(1)
	}
	cfgFile, err := os.Open(homeDir + "/azuretest.json")
	if err != nil {
		fmt.Println("Unable to open config file")
		os.Exit(1)
	}

	cfgData, _ := io.ReadAll(cfgFile)
	err = json.Unmarshal(cfgData, &storageTestConfigurationParameters)
	if err != nil {
		fmt.Println("Failed to parse the config file")
		os.Exit(1)
	}

	cfgFile.Close()
	s.setupTestHelper("", "", true)
}

func (s *blockBlobTestSuite) setupTestHelper(configuration string, container string, create bool) {
	if container == "" {
		container = generateContainerName()
	}
	s.container = container
	if configuration == "" {
		configuration = fmt.Sprintf("azstorage:\n  account-name: %s\n  endpoint: https://%s.blob.core.windows.net/\n  type: block\n  account-key: %s\n  mode: key\n  container: %s\n  fail-unsupported-op: true",
			storageTestConfigurationParameters.BlockAccount, storageTestConfigurationParameters.BlockAccount, storageTestConfigurationParameters.BlockKey, s.container)
	}
	s.config = configuration

	s.assert = assert.New(s.T())

	s.az, _ = newTestAzStorage(configuration)
	_ = s.az.Start(ctx) // Note: Start->TestValidation will fail but it doesn't matter. We are creating the container a few lines below anyway.
	// We could create the container before but that requires rewriting the code to new up a service client.

	s.serviceClient = s.az.storage.(*BlockBlob).Service // Grab the service client to do some validation
	s.containerClient = s.serviceClient.NewContainerClient(s.container)
	if create {
		_, _ = s.containerClient.Create(ctx, nil)
	}
}

func (s *blockBlobTestSuite) tearDownTestHelper(delete bool) {
	_ = s.az.Stop()
	if delete {
		_, _ = s.containerClient.Delete(ctx, nil)
	}
}

func (s *blockBlobTestSuite) cleanupTest() {
	s.tearDownTestHelper(true)
	_ = log.Destroy()
}

func (s *blockBlobTestSuite) TestInvalidBlockSize() {
	defer s.cleanupTest()
	configuration := fmt.Sprintf("azstorage:\n  account-name: %s\n  endpoint: https://%s.blob.core.windows.net/\n  type: block\n  block-size-mb: 5000\n account-key: %s\n  mode: key\n  container: %s\n  fail-unsupported-op: true",
		storageTestConfigurationParameters.BlockAccount, storageTestConfigurationParameters.BlockAccount, storageTestConfigurationParameters.BlockKey, s.container)
	_, err := newTestAzStorage(configuration)
	s.assert.NotNil(err)
}

func (s *blockBlobTestSuite) TestDefault() {
	defer s.cleanupTest()
	s.assert.Equal(storageTestConfigurationParameters.BlockAccount, s.az.stConfig.authConfig.AccountName)
	s.assert.Equal(EAccountType.BLOCK(), s.az.stConfig.authConfig.AccountType)
	s.assert.False(s.az.stConfig.authConfig.UseHTTP)
	s.assert.Equal(storageTestConfigurationParameters.BlockKey, s.az.stConfig.authConfig.AccountKey)
	s.assert.Empty(s.az.stConfig.authConfig.SASKey)
	s.assert.Empty(s.az.stConfig.authConfig.ApplicationID)
	s.assert.Empty(s.az.stConfig.authConfig.ResourceID)
	s.assert.Empty(s.az.stConfig.authConfig.ActiveDirectoryEndpoint)
	s.assert.Empty(s.az.stConfig.authConfig.ClientSecret)
	s.assert.Empty(s.az.stConfig.authConfig.TenantID)
	s.assert.Empty(s.az.stConfig.authConfig.ClientID)
	s.assert.EqualValues("https://"+s.az.stConfig.authConfig.AccountName+".blob.core.windows.net/", s.az.stConfig.authConfig.Endpoint)
	s.assert.Equal(EAuthType.KEY(), s.az.stConfig.authConfig.AuthMode)
	s.assert.Equal(s.container, s.az.stConfig.container)
	s.assert.Empty(s.az.stConfig.prefixPath)
	s.assert.EqualValues(0, s.az.stConfig.blockSize)
	s.assert.EqualValues(32, s.az.stConfig.maxConcurrency)
	s.assert.Equal((*blob.AccessTier)(nil), s.az.stConfig.defaultTier)
	s.assert.EqualValues(0, s.az.stConfig.cancelListForSeconds)

	s.assert.EqualValues(5, s.az.stConfig.maxRetries)
	s.assert.EqualValues(900, s.az.stConfig.maxTimeout)
	s.assert.EqualValues(4, s.az.stConfig.backoffTime)
	s.assert.EqualValues(60, s.az.stConfig.maxRetryDelay)

	s.assert.Empty(s.az.stConfig.proxyAddress)
}

func randomString(length int) string {
	b := make([]byte, length)
	rand.Read(b)
	return fmt.Sprintf("%x", b)[:length]
}

func generateContainerName() string {
	return "fuseutc" + randomString(8)
}

func generateCPKInfo() (CPKEncryptionKey string, CPKEncryptionKeySHA256 string) {
	key := make([]byte, 32)
	rand.Read(key)
	CPKEncryptionKey = base64.StdEncoding.EncodeToString(key)
	hash := sha256.New()
	hash.Write(key)
	CPKEncryptionKeySHA256 = base64.StdEncoding.EncodeToString(hash.Sum(nil))
	return CPKEncryptionKey, CPKEncryptionKeySHA256
}

func generateDirectoryName() string {
	return "dir" + randomString(8)
}

func generateFileName() string {
	return "file" + randomString(8)
}

func (s *blockBlobTestSuite) TestModifyEndpoint() {
	defer s.cleanupTest()
	// Setup
	s.tearDownTestHelper(false) // Don't delete the generated container.
	config := fmt.Sprintf("azstorage:\n  account-name: %s\n  endpoint: https://%s.dfs.core.windows.net/\n  type: block\n  account-key: %s\n  mode: key\n  container: %s\n  fail-unsupported-op: true",
		storageTestConfigurationParameters.BlockAccount, storageTestConfigurationParameters.BlockAccount, storageTestConfigurationParameters.BlockKey, s.container)
	s.setupTestHelper(config, s.container, true)

	err := s.az.storage.TestPipeline()
	s.assert.Nil(err)
}

func (s *blockBlobTestSuite) TestNoEndpoint() {
	defer s.cleanupTest()
	// Setup
	s.tearDownTestHelper(false) // Don't delete the generated container.
	config := fmt.Sprintf("azstorage:\n  account-name: %s\n  type: block\n  account-key: %s\n  mode: key\n  container: %s\n  fail-unsupported-op: true",
		storageTestConfigurationParameters.BlockAccount, storageTestConfigurationParameters.BlockKey, s.container)
	s.setupTestHelper(config, s.container, true)

	err := s.az.storage.TestPipeline()
	s.assert.Nil(err)
}

func (s *blockBlobTestSuite) TestListContainers() {
	defer s.cleanupTest()
	// Setup
	num := 10
	prefix := generateContainerName()
	for i := 0; i < num; i++ {
		c := s.serviceClient.NewContainerClient(prefix + fmt.Sprint(i))
		c.Create(ctx, nil)
		defer c.Delete(ctx, nil)
	}

	containers, err := s.az.ListContainers()

	s.assert.Nil(err)
	s.assert.NotNil(containers)
	s.assert.True(len(containers) >= num)
	count := 0
	for _, c := range containers {
		if strings.HasPrefix(c, prefix) {
			count++
		}
	}
	s.assert.EqualValues(num, count)
}

// TODO : ListContainersHuge: Maybe this is overkill?

func checkMetadata(metadata map[string]*string, key string, val string) bool {
	for k, v := range metadata {
		if v != nil && strings.ToLower(k) == key && val == *v {
			return true
		}
	}
	return false
}

func (s *blockBlobTestSuite) TestCreateDir() {
	defer s.cleanupTest()
	// Testing dir and dir/
	var paths = []string{generateDirectoryName(), generateDirectoryName() + "/"}
	for _, path := range paths {
		log.Debug(path)
		s.Run(path, func() {
			err := s.az.CreateDir(internal.CreateDirOptions{Name: path})

			s.assert.Nil(err)
			// Directory should be in the account
			dir := s.containerClient.NewBlobClient(internal.TruncateDirName(path))
			props, err := dir.GetProperties(ctx, nil)
			s.assert.Nil(err)
			s.assert.NotNil(props)
			s.assert.NotEmpty(props.Metadata)
			s.assert.True(checkMetadata(props.Metadata, folderKey, "true"))
		})
	}
}

func (s *blockBlobTestSuite) TestDeleteDir() {
	defer s.cleanupTest()
	// Testing dir and dir/
	var paths = []string{generateDirectoryName(), generateDirectoryName() + "/"}
	for _, path := range paths {
		log.Debug(path)
		s.Run(path, func() {
			s.az.CreateDir(internal.CreateDirOptions{Name: path})

			err := s.az.DeleteDir(internal.DeleteDirOptions{Name: path})

			s.assert.Nil(err)
			// Directory should not be in the account
			dir := s.containerClient.NewBlobClient(internal.TruncateDirName(path))
			_, err = dir.GetProperties(ctx, nil)
			s.assert.NotNil(err)
		})
	}
}

// Directory structure
// a/
//
//	 a/c1/
//	  a/c1/gc1
//		a/c2
//
// ab/
//
//	ab/c1
//
// ac
func generateNestedDirectory(path string) (*list.List, *list.List, *list.List) {
	aPaths := list.New()
	aPaths.PushBack(internal.TruncateDirName(path))

	aPaths.PushBack(filepath.Join(path, "c1"))
	aPaths.PushBack(filepath.Join(path, "c2"))
	aPaths.PushBack(filepath.Join(filepath.Join(path, "c1"), "gc1"))

	abPaths := list.New()
	path = internal.TruncateDirName(path)
	abPaths.PushBack(path + "b")
	abPaths.PushBack(filepath.Join(path+"b", "c1"))

	acPaths := list.New()
	acPaths.PushBack(path + "c")

	return aPaths, abPaths, acPaths
}

func (s *blockBlobTestSuite) setupHierarchy(base string) (*list.List, *list.List, *list.List) {
	// Hierarchy looks as follows
	// a/
	//  a/c1/
	//   a/c1/gc1
	//	a/c2
	// ab/
	//  ab/c1
	// ac
	s.az.CreateDir(internal.CreateDirOptions{Name: base})
	c1 := base + "/c1"
	s.az.CreateDir(internal.CreateDirOptions{Name: c1})
	gc1 := c1 + "/gc1"
	s.az.CreateFile(internal.CreateFileOptions{Name: gc1})
	c2 := base + "/c2"
	s.az.CreateFile(internal.CreateFileOptions{Name: c2})
	abPath := base + "b"
	s.az.CreateDir(internal.CreateDirOptions{Name: abPath})
	abc1 := abPath + "/c1"
	s.az.CreateFile(internal.CreateFileOptions{Name: abc1})
	acPath := base + "c"
	s.az.CreateFile(internal.CreateFileOptions{Name: acPath})

	a, ab, ac := generateNestedDirectory(base)

	// Validate the paths were setup correctly and all paths exist
	for p := a.Front(); p != nil; p = p.Next() {
		_, err := s.containerClient.NewBlobClient(p.Value.(string)).GetProperties(ctx, nil)
		s.assert.Nil(err)
	}
	for p := ab.Front(); p != nil; p = p.Next() {
		_, err := s.containerClient.NewBlobClient(p.Value.(string)).GetProperties(ctx, nil)
		s.assert.Nil(err)
	}
	for p := ac.Front(); p != nil; p = p.Next() {
		_, err := s.containerClient.NewBlobClient(p.Value.(string)).GetProperties(ctx, nil)
		s.assert.Nil(err)
	}
	return a, ab, ac
}

func (s *blockBlobTestSuite) TestDeleteDirError() {
	defer s.cleanupTest()
	// Setup
	name := generateDirectoryName()

	err := s.az.DeleteDir(internal.DeleteDirOptions{Name: name})

	// ENOENT error is ignored in blob accounts because when a directory which is not present is deleted,
	// libfuse first makes a GetAttr call and fails the operation stating that the directory is not present.
	// This change is added for cases when a directory is deleted for which we don't have marker blob.
	s.assert.Nil(err)
	// Directory should not be in the account
	dir := s.containerClient.NewBlobClient(name)
	_, err = dir.GetProperties(ctx, nil)
	s.assert.NotNil(err)
}

func (s *blockBlobTestSuite) TestIsDirEmpty() {
	defer s.cleanupTest()
	// Setup
	name := generateDirectoryName()
	s.az.CreateDir(internal.CreateDirOptions{Name: name})

	// Testing dir and dir/
	var paths = []string{name, name + "/"}
	for _, path := range paths {
		log.Debug(path)
		s.Run(path, func() {
			empty := s.az.IsDirEmpty(internal.IsDirEmptyOptions{Name: name})

			s.assert.True(empty)
		})
	}
}

func (s *blockBlobTestSuite) TestIsDirEmptyFalse() {
	defer s.cleanupTest()
	// Setup
	name := generateDirectoryName()
	s.az.CreateDir(internal.CreateDirOptions{Name: name})
	file := name + "/" + generateFileName()
	s.az.CreateFile(internal.CreateFileOptions{Name: file})

	empty := s.az.IsDirEmpty(internal.IsDirEmptyOptions{Name: name})

	s.assert.False(empty)
}

func (s *blockBlobTestSuite) TestIsDirEmptyError() {
	defer s.cleanupTest()
	// Setup
	name := generateDirectoryName()

	empty := s.az.IsDirEmpty(internal.IsDirEmptyOptions{Name: name})

	s.assert.True(empty) // Note: See comment in BlockBlob.List. BlockBlob behaves differently from Datalake

	// Directory should not be in the account
	dir := s.containerClient.NewBlobClient(name)
	_, err := dir.GetProperties(ctx, nil)
	s.assert.NotNil(err)
}

func (s *blockBlobTestSuite) TestReadDir() {
	defer s.cleanupTest()
	// This tests the default listBlocked = 0. It should return the expected paths.
	// Setup
	name := generateDirectoryName()
	s.az.CreateDir(internal.CreateDirOptions{Name: name})
	childName := name + "/" + generateFileName()
	s.az.CreateFile(internal.CreateFileOptions{Name: childName})

	// Testing dir and dir/
	var paths = []string{name, name + "/"}
	for _, path := range paths {
		log.Debug(path)
		s.Run(path, func() {
			entries, err := s.az.ReadDir(internal.ReadDirOptions{Name: path})
			s.assert.Nil(err)
			s.assert.EqualValues(1, len(entries))
		})
	}
}

func (s *blockBlobTestSuite) TestReadDirNoVirtualDirectory() {
	defer s.cleanupTest()
	// This tests the default listBlocked = 0. It should return the expected paths.
	// Setup
	name := generateDirectoryName()
	childName := name + "/" + generateFileName()
	s.az.CreateFile(internal.CreateFileOptions{Name: childName})

	// Testing dir and dir/
	var paths = []string{"", "/"}
	for _, path := range paths {
		log.Debug(path)
		s.Run(path, func() {
			entries, err := s.az.ReadDir(internal.ReadDirOptions{Name: path})
			s.assert.Nil(err)
			s.assert.EqualValues(1, len(entries))
			s.assert.EqualValues(name, entries[0].Path)
			s.assert.EqualValues(name, entries[0].Name)
			s.assert.True(entries[0].IsDir())
			s.assert.True(entries[0].IsModeDefault())
		})
	}
}

func (s *blockBlobTestSuite) TestReadDirHierarchy() {
	defer s.cleanupTest()
	// Setup
	base := generateDirectoryName()
	s.setupHierarchy(base)

	// ReadDir only reads the first level of the hierarchy
	entries, err := s.az.ReadDir(internal.ReadDirOptions{Name: base})
	s.assert.Nil(err)
	s.assert.EqualValues(2, len(entries))
	// Check the dir
	s.assert.EqualValues(base+"/c1", entries[0].Path)
	s.assert.EqualValues("c1", entries[0].Name)
	s.assert.True(entries[0].IsDir())
	s.assert.True(entries[0].IsModeDefault())
	// Check the file
	s.assert.EqualValues(base+"/c2", entries[1].Path)
	s.assert.EqualValues("c2", entries[1].Name)
	s.assert.False(entries[1].IsDir())
	s.assert.True(entries[1].IsModeDefault())
}

func (s *blockBlobTestSuite) TestReadDirRoot() {
	defer s.cleanupTest()
	// Setup
	base := generateDirectoryName()
	s.setupHierarchy(base)

	// Testing dir and dir/
	var paths = []string{"", "/"}
	for _, path := range paths {
		log.Debug(path)
		s.Run(path, func() {
			// ReadDir only reads the first level of the hierarchy
			entries, err := s.az.ReadDir(internal.ReadDirOptions{Name: path})
			s.assert.Nil(err)
			s.assert.EqualValues(3, len(entries))
			// Check the base dir
			s.assert.EqualValues(base, entries[0].Path)
			s.assert.EqualValues(base, entries[0].Name)
			s.assert.True(entries[0].IsDir())
			s.assert.True(entries[0].IsModeDefault())
			// Check the baseb dir
			s.assert.EqualValues(base+"b", entries[1].Path)
			s.assert.EqualValues(base+"b", entries[1].Name)
			s.assert.True(entries[1].IsDir())
			s.assert.True(entries[1].IsModeDefault())
			// Check the basec file
			s.assert.EqualValues(base+"c", entries[2].Path)
			s.assert.EqualValues(base+"c", entries[2].Name)
			s.assert.False(entries[2].IsDir())
			s.assert.True(entries[2].IsModeDefault())
		})
	}
}

func (s *blockBlobTestSuite) TestReadDirSubDir() {
	defer s.cleanupTest()
	// Setup
	base := generateDirectoryName()
	s.setupHierarchy(base)

	// ReadDir only reads the first level of the hierarchy
	entries, err := s.az.ReadDir(internal.ReadDirOptions{Name: base + "/c1"})
	s.assert.Nil(err)
	s.assert.EqualValues(1, len(entries))
	// Check the dir
	s.assert.EqualValues(base+"/c1"+"/gc1", entries[0].Path)
	s.assert.EqualValues("gc1", entries[0].Name)
	s.assert.False(entries[0].IsDir())
	s.assert.True(entries[0].IsModeDefault())
}

func (s *blockBlobTestSuite) TestReadDirSubDirPrefixPath() {
	defer s.cleanupTest()
	// Setup
	base := generateDirectoryName()
	s.setupHierarchy(base)

	s.az.storage.SetPrefixPath(base)

	// ReadDir only reads the first level of the hierarchy
	entries, err := s.az.ReadDir(internal.ReadDirOptions{Name: "/c1"})
	s.assert.Nil(err)
	s.assert.EqualValues(1, len(entries))
	// Check the dir
	s.assert.EqualValues("c1"+"/gc1", entries[0].Path)
	s.assert.EqualValues("gc1", entries[0].Name)
	s.assert.False(entries[0].IsDir())
	s.assert.True(entries[0].IsModeDefault())
}

func (s *blockBlobTestSuite) TestReadDirError() {
	defer s.cleanupTest()
	// Setup
	name := generateDirectoryName()

	entries, err := s.az.ReadDir(internal.ReadDirOptions{Name: name})

	s.assert.Nil(err) // Note: See comment in BlockBlob.List. BlockBlob behaves differently from Datalake
	s.assert.Empty(entries)
	// Directory should not be in the account
	dir := s.containerClient.NewBlobClient(name)
	_, err = dir.GetProperties(ctx, nil)
	s.assert.NotNil(err)
}

func (s *blockBlobTestSuite) TestReadDirListBlocked() {
	defer s.cleanupTest()
	// Setup
	s.tearDownTestHelper(false) // Don't delete the generated container.

	listBlockedTime := 10
	config := fmt.Sprintf("azstorage:\n  account-name: %s\n  endpoint: https://%s.blob.core.windows.net/\n  type: block\n  account-key: %s\n  mode: key\n  container: %s\n  block-list-on-mount-sec: %d\n  fail-unsupported-op: true\n",
		storageTestConfigurationParameters.BlockAccount, storageTestConfigurationParameters.BlockAccount, storageTestConfigurationParameters.BlockKey, s.container, listBlockedTime)
	s.setupTestHelper(config, s.container, true)

	name := generateDirectoryName()
	s.az.CreateDir(internal.CreateDirOptions{Name: name})
	childName := name + "/" + generateFileName()
	s.az.CreateFile(internal.CreateFileOptions{Name: childName})

	entries, err := s.az.ReadDir(internal.ReadDirOptions{Name: name})
	s.assert.Nil(err)
	s.assert.EqualValues(0, len(entries)) // Since we block the list, it will return an empty list.
}

func (s *blockBlobTestSuite) TestStreamDirSmallCountNoDuplicates() {
	defer s.cleanupTest()
	// Setup
	s.az.CreateFile(internal.CreateFileOptions{Name: "blob1.txt"})
	s.az.CreateFile(internal.CreateFileOptions{Name: "blob2.txt"})
	s.az.CreateFile(internal.CreateFileOptions{Name: "newblob1.txt"})
	s.az.CreateFile(internal.CreateFileOptions{Name: "newblob2.txt"})
	s.az.CreateDir(internal.CreateDirOptions{Name: "myfolder"})
	s.az.CreateFile(internal.CreateFileOptions{Name: "myfolder/newblobA.txt"})
	s.az.CreateFile(internal.CreateFileOptions{Name: "myfolder/newblobB.txt"})

	var iteration int = 0
	var marker string = ""
	blobList := make([]*internal.ObjAttr, 0)

	for {
		new_list, new_marker, err := s.az.StreamDir(internal.StreamDirOptions{Name: "/", Token: marker, Count: 1})
		s.assert.Nil(err)
		blobList = append(blobList, new_list...)
		marker = new_marker
		iteration++

		log.Debug("AzStorage::ReadDir : So far retrieved %d objects in %d iterations", len(blobList), iteration)
		if new_marker == "" {
			break
		}
	}

	s.assert.EqualValues(5, len(blobList))
}

func (s *blockBlobTestSuite) TestRenameDir() {
	defer s.cleanupTest()
	// Test handling "dir" and "dir/"
	var inputs = []struct {
		src string
		dst string
	}{
		{src: generateDirectoryName(), dst: generateDirectoryName()},
		{src: generateDirectoryName() + "/", dst: generateDirectoryName()},
		{src: generateDirectoryName(), dst: generateDirectoryName() + "/"},
		{src: generateDirectoryName() + "/", dst: generateDirectoryName() + "/"},
	}

	for _, input := range inputs {
		s.Run(input.src+"->"+input.dst, func() {
			// Setup
			s.az.CreateDir(internal.CreateDirOptions{Name: input.src})

			err := s.az.RenameDir(internal.RenameDirOptions{Src: input.src, Dst: input.dst})
			s.assert.Nil(err)
			// Src should not be in the account
			dir := s.containerClient.NewBlobClient(internal.TruncateDirName(input.src))
			_, err = dir.GetProperties(ctx, nil)
			s.assert.NotNil(err)

			// Dst should be in the account
			dir = s.containerClient.NewBlobClient(internal.TruncateDirName(input.dst))
			_, err = dir.GetProperties(ctx, nil)
			s.assert.Nil(err)
		})
	}

}

func (s *blockBlobTestSuite) TestRenameDirHierarchy() {
	defer s.cleanupTest()
	// Setup
	baseSrc := generateDirectoryName()
	aSrc, abSrc, acSrc := s.setupHierarchy(baseSrc)
	baseDst := generateDirectoryName()
	aDst, abDst, acDst := generateNestedDirectory(baseDst)

	err := s.az.RenameDir(internal.RenameDirOptions{Src: baseSrc, Dst: baseDst})
	s.assert.Nil(err)

	// Source
	// aSrc paths should be deleted
	for p := aSrc.Front(); p != nil; p = p.Next() {
		_, err = s.containerClient.NewBlobClient(p.Value.(string)).GetProperties(ctx, nil)
		s.assert.NotNil(err)
	}
	abSrc.PushBackList(acSrc) // abSrc and acSrc paths should exist
	for p := abSrc.Front(); p != nil; p = p.Next() {
		_, err = s.containerClient.NewBlobClient(p.Value.(string)).GetProperties(ctx, nil)
		s.assert.Nil(err)
	}
	// Destination
	// aDst paths should exist
	for p := aDst.Front(); p != nil; p = p.Next() {
		_, err = s.containerClient.NewBlobClient(p.Value.(string)).GetProperties(ctx, nil)
		s.assert.Nil(err)
	}
	abDst.PushBackList(acDst) // abDst and acDst paths should not exist
	for p := abDst.Front(); p != nil; p = p.Next() {
		_, err = s.containerClient.NewBlobClient(p.Value.(string)).GetProperties(ctx, nil)
		s.assert.NotNil(err)
	}
}

func (s *blockBlobTestSuite) TestRenameDirSubDirPrefixPath() {
	defer s.cleanupTest()
	// Setup
	baseSrc := generateDirectoryName()
	aSrc, abSrc, acSrc := s.setupHierarchy(baseSrc)
	baseDst := generateDirectoryName()

	s.az.storage.SetPrefixPath(baseSrc)

	err := s.az.RenameDir(internal.RenameDirOptions{Src: "c1", Dst: baseDst})
	s.assert.Nil(err)

	// Source
	// aSrc paths under c1 should be deleted
	for p := aSrc.Front(); p != nil; p = p.Next() {
		path := p.Value.(string)
		_, err = s.containerClient.NewBlobClient(path).GetProperties(ctx, nil)
		if strings.HasPrefix(path, baseSrc+"/c1") {
			s.assert.NotNil(err)
		} else {
			s.assert.Nil(err)
		}
	}
	abSrc.PushBackList(acSrc) // abSrc and acSrc paths should exist
	for p := abSrc.Front(); p != nil; p = p.Next() {
		_, err = s.containerClient.NewBlobClient(p.Value.(string)).GetProperties(ctx, nil)
		s.assert.Nil(err)
	}
	// Destination
	// aDst paths should exist -> aDst and aDst/gc1
	_, err = s.containerClient.NewBlobClient(baseSrc+"/"+baseDst).GetProperties(ctx, nil)
	s.assert.Nil(err)
	_, err = s.containerClient.NewBlobClient(baseSrc+"/"+baseDst+"/gc1").GetProperties(ctx, nil)
	s.assert.Nil(err)
}

func (s *blockBlobTestSuite) TestRenameDirError() {
	defer s.cleanupTest()
	// Setup
	src := generateDirectoryName()
	dst := generateDirectoryName()

	err := s.az.RenameDir(internal.RenameDirOptions{Src: src, Dst: dst})

	s.assert.NotNil(err)
	s.assert.EqualValues(syscall.ENOENT, err)
	// Neither directory should be in the account
	dir := s.containerClient.NewBlobClient(src)
	_, err = dir.GetProperties(ctx, nil)
	s.assert.NotNil(err)
	dir = s.containerClient.NewBlobClient(dst)
	_, err = dir.GetProperties(ctx, nil)
	s.assert.NotNil(err)
}

func (s *blockBlobTestSuite) TestRenameDirWithoutMarker() {
	defer s.cleanupTest()
	src := generateDirectoryName()
	dst := generateDirectoryName()

	for i := 0; i < 5; i++ {
		blockBlobClient := s.containerClient.NewBlockBlobClient(fmt.Sprintf("%s/blob%v", src, i))
		testData := "test data"
		data := []byte(testData)
		// upload blob
		err := uploadReaderAtToBlockBlob(ctx, bytes.NewReader(data), int64(len(data)), int64(len(data)), blockBlobClient, nil)
		s.assert.Nil(err)

		_, err = blockBlobClient.GetProperties(ctx, nil)
		s.assert.Nil(err)
	}

	err := s.az.RenameDir(internal.RenameDirOptions{Src: src, Dst: dst})
	s.assert.Nil(err)

	for i := 0; i < 5; i++ {
		srcBlobClient := s.containerClient.NewBlockBlobClient(fmt.Sprintf("%s/blob%v", src, i))
		dstBlobClient := s.containerClient.NewBlockBlobClient(fmt.Sprintf("%s/blob%v", dst, i))

		_, err = srcBlobClient.GetProperties(ctx, nil)
		s.assert.NotNil(err)

		_, err = dstBlobClient.GetProperties(ctx, nil)
		s.assert.Nil(err)
	}

	// verify that the marker blob does not exist for both source and destination directory
	srcDirClient := s.containerClient.NewBlockBlobClient(src)
	dstDirClient := s.containerClient.NewBlockBlobClient(dst)

	_, err = srcDirClient.GetProperties(ctx, nil)
	s.assert.NotNil(err)

	_, err = dstDirClient.GetProperties(ctx, nil)
	s.assert.NotNil(err)
}

func (s *blockBlobTestSuite) TestCreateFile() {
	defer s.cleanupTest()
	// Setup
	name := generateFileName()

	h, err := s.az.CreateFile(internal.CreateFileOptions{Name: name})

	s.assert.Nil(err)
	s.assert.NotNil(h)
	s.assert.EqualValues(name, h.Path)
	s.assert.EqualValues(0, h.Size)

	// File should be in the account
	file := s.containerClient.NewBlobClient(name)
	props, err := file.GetProperties(ctx, nil)
	s.assert.Nil(err)
	s.assert.NotNil(props)
	s.assert.Empty(props.Metadata)
}

func (s *blockBlobTestSuite) TestOpenFile() {
	defer s.cleanupTest()
	// Setup
	name := generateFileName()
	s.az.CreateFile(internal.CreateFileOptions{Name: name})

	h, err := s.az.OpenFile(internal.OpenFileOptions{Name: name})
	s.assert.Nil(err)
	s.assert.NotNil(h)
	s.assert.EqualValues(name, h.Path)
	s.assert.EqualValues(0, h.Size)
}

func (s *blockBlobTestSuite) TestOpenFileError() {
	defer s.cleanupTest()
	// Setup
	name := generateFileName()

	h, err := s.az.OpenFile(internal.OpenFileOptions{Name: name})
	s.assert.NotNil(err)
	s.assert.EqualValues(syscall.ENOENT, err)
	s.assert.Nil(h)
}

func (s *blockBlobTestSuite) TestOpenFileSize() {
	defer s.cleanupTest()
	// Setup
	name := generateFileName()
	size := 10
	s.az.CreateFile(internal.CreateFileOptions{Name: name})
	s.az.TruncateFile(internal.TruncateFileOptions{Name: name, Size: int64(size)})

	h, err := s.az.OpenFile(internal.OpenFileOptions{Name: name})
	s.assert.Nil(err)
	s.assert.NotNil(h)
	s.assert.EqualValues(name, h.Path)
	s.assert.EqualValues(size, h.Size)
}

func (s *blockBlobTestSuite) TestCloseFile() {
	defer s.cleanupTest()
	// Setup
	name := generateFileName()
	h, _ := s.az.CreateFile(internal.CreateFileOptions{Name: name})

	// This method does nothing.
	err := s.az.CloseFile(internal.CloseFileOptions{Handle: h})
	s.assert.Nil(err)
}

func (s *blockBlobTestSuite) TestCloseFileFakeHandle() {
	defer s.cleanupTest()
	// Setup
	name := generateFileName()
	h := handlemap.NewHandle(name)

	// This method does nothing.
	err := s.az.CloseFile(internal.CloseFileOptions{Handle: h})
	s.assert.Nil(err)
}

func (s *blockBlobTestSuite) TestDeleteFile() {
	defer s.cleanupTest()
	// Setup
	name := generateFileName()
	s.az.CreateFile(internal.CreateFileOptions{Name: name})

	err := s.az.DeleteFile(internal.DeleteFileOptions{Name: name})
	s.assert.Nil(err)

	// File should not be in the account
	file := s.containerClient.NewBlobClient(name)
	_, err = file.GetProperties(ctx, nil)
	s.assert.NotNil(err)
}

func (s *blockBlobTestSuite) TestDeleteFileError() {
	defer s.cleanupTest()
	// Setup
	name := generateFileName()

	err := s.az.DeleteFile(internal.DeleteFileOptions{Name: name})
	s.assert.NotNil(err)
	s.assert.EqualValues(syscall.ENOENT, err)

	// File should not be in the account
	file := s.containerClient.NewBlobClient(name)
	_, err = file.GetProperties(ctx, nil)
	s.assert.NotNil(err)
}

func (s *blockBlobTestSuite) TestRenameFile() {
	defer s.cleanupTest()
	// Setup
	src := generateFileName()
	s.az.CreateFile(internal.CreateFileOptions{Name: src})
	dst := generateFileName()

	err := s.az.RenameFile(internal.RenameFileOptions{Src: src, Dst: dst})
	s.assert.Nil(err)

	// Src should not be in the account
	source := s.containerClient.NewBlobClient(src)
	_, err = source.GetProperties(ctx, nil)
	s.assert.NotNil(err)
	// Dst should be in the account
	destination := s.containerClient.NewBlobClient(dst)
	_, err = destination.GetProperties(ctx, nil)
	s.assert.Nil(err)
}

func (s *blockBlobTestSuite) TestRenameFileMetadataConservation() {
	defer s.cleanupTest()
	// Setup
	src := generateFileName()
	source := s.containerClient.NewBlobClient(src)
	s.az.CreateFile(internal.CreateFileOptions{Name: src})
	// Add srcMeta to source
	srcMeta := make(map[string]*string)
	srcMeta["foo"] = to.Ptr("bar")
	source.SetMetadata(ctx, srcMeta, nil)
	dst := generateFileName()

	err := s.az.RenameFile(internal.RenameFileOptions{Src: src, Dst: dst})
	s.assert.Nil(err)

	// Src should not be in the account
	_, err = source.GetProperties(ctx, nil)
	s.assert.NotNil(err)
	// Dst should be in the account
	destination := s.containerClient.NewBlobClient(dst)
	props, err := destination.GetProperties(ctx, nil)
	s.assert.Nil(err)
	// Dst should have metadata
	s.assert.True(checkMetadata(props.Metadata, "foo", "bar"))
}

func (s *blockBlobTestSuite) TestRenameFileError() {
	defer s.cleanupTest()
	// Setup
	src := generateFileName()
	dst := generateFileName()

	err := s.az.RenameFile(internal.RenameFileOptions{Src: src, Dst: dst})
	s.assert.NotNil(err)
	s.assert.EqualValues(syscall.ENOENT, err)

	// Src and destination should not be in the account
	source := s.containerClient.NewBlobClient(src)
	_, err = source.GetProperties(ctx, nil)
	s.assert.NotNil(err)
	destination := s.containerClient.NewBlobClient(dst)
	_, err = destination.GetProperties(ctx, nil)
	s.assert.NotNil(err)
}

func (s *blockBlobTestSuite) TestReadFile() {
	defer s.cleanupTest()
	// Setup
	name := generateFileName()
	h, err := s.az.CreateFile(internal.CreateFileOptions{Name: name})
	s.assert.Nil(err)
	testData := "test data"
	data := []byte(testData)
	s.az.WriteFile(internal.WriteFileOptions{Handle: h, Offset: 0, Data: data})
	h, _ = s.az.OpenFile(internal.OpenFileOptions{Name: name})

	output, err := s.az.ReadFile(internal.ReadFileOptions{Handle: h})
	s.assert.Nil(err)
	s.assert.EqualValues(testData, output)
}

func (s *blockBlobTestSuite) TestReadFileError() {
	defer s.cleanupTest()
	// Setup
	name := generateFileName()
	h := handlemap.NewHandle(name)

	_, err := s.az.ReadFile(internal.ReadFileOptions{Handle: h})
	s.assert.NotNil(err)
	s.assert.EqualValues(syscall.ENOENT, err)
}

func (s *blockBlobTestSuite) TestReadInBuffer() {
	defer s.cleanupTest()
	// Setup
	name := generateFileName()
	h, _ := s.az.CreateFile(internal.CreateFileOptions{Name: name})
	testData := "test data"
	data := []byte(testData)
	s.az.WriteFile(internal.WriteFileOptions{Handle: h, Offset: 0, Data: data})
	h, _ = s.az.OpenFile(internal.OpenFileOptions{Name: name})

	output := make([]byte, 5)
	len, err := s.az.ReadInBuffer(internal.ReadInBufferOptions{Handle: h, Offset: 0, Data: output})
	s.assert.Nil(err)
	s.assert.EqualValues(5, len)
	s.assert.EqualValues(testData[:5], output)
}

<<<<<<< HEAD
func (s *blockBlobTestSuite) TestReadInBufferWithoutHandle() {
	defer s.cleanupTest()
	// Setup
	name := generateFileName()
	h, err := s.az.CreateFile(internal.CreateFileOptions{Name: name})
	s.assert.Nil(err)
	s.assert.NotNil(h)

	testData := "test data"
	data := []byte(testData)
	n, err := s.az.WriteFile(internal.WriteFileOptions{Handle: h, Offset: 0, Data: data})
	s.assert.Nil(err)
	s.assert.Equal(n, len(data))

	output := make([]byte, 5)
	len, err := s.az.ReadInBuffer(internal.ReadInBufferOptions{Offset: 0, Data: output, Path: name, Size: (int64)(len(data))})
	s.assert.Nil(err)
	s.assert.EqualValues(5, len)
	s.assert.EqualValues(testData[:5], output)
}

func (s *blockBlobTestSuite) TestReadInBufferEmptyPath() {
	defer s.cleanupTest()

	output := make([]byte, 5)
	len, err := s.az.ReadInBuffer(internal.ReadInBufferOptions{Offset: 0, Data: output, Size: 5})
	s.assert.NotNil(err)
	s.assert.EqualValues(0, len)
	s.assert.Equal(err.Error(), "path not given for download")
=======
func (bbTestSuite *blockBlobTestSuite) TestReadInBufferWithETAG() {
	defer bbTestSuite.cleanupTest()
	// Setup
	name := generateFileName()
	handle, _ := bbTestSuite.az.CreateFile(internal.CreateFileOptions{Name: name})
	testData := "test data"
	data := []byte(testData)
	bbTestSuite.az.WriteFile(internal.WriteFileOptions{Handle: handle, Offset: 0, Data: data})
	handle, _ = bbTestSuite.az.OpenFile(internal.OpenFileOptions{Name: name})

	output := make([]byte, 5)
	var etag string
	len, err := bbTestSuite.az.ReadInBuffer(internal.ReadInBufferOptions{Handle: handle, Offset: 0, Data: output, Etag: &etag})
	bbTestSuite.assert.Nil(err)
	bbTestSuite.assert.NotEqual(etag, "")
	bbTestSuite.assert.EqualValues(5, len)
	bbTestSuite.assert.EqualValues(testData[:5], output)
	_ = bbTestSuite.az.CloseFile(internal.CloseFileOptions{Handle: handle})
}

func (bbTestSuite *blockBlobTestSuite) TestReadInBufferWithETAGMismatch() {
	defer bbTestSuite.cleanupTest()
	// Setup
	name := generateFileName()
	handle, _ := bbTestSuite.az.CreateFile(internal.CreateFileOptions{Name: name})
	testData := "test data 12345678910"
	data := []byte(testData)
	bbTestSuite.az.WriteFile(internal.WriteFileOptions{Handle: handle, Offset: 0, Data: data})
	_ = bbTestSuite.az.CloseFile(internal.CloseFileOptions{Handle: handle})

	attr, err := bbTestSuite.az.GetAttr(internal.GetAttrOptions{Name: name})
	bbTestSuite.assert.Nil(err)
	bbTestSuite.assert.NotNil(attr)
	bbTestSuite.assert.NotEqual("", attr.ETag)
	bbTestSuite.assert.Equal(int64(len(data)), attr.Size)

	output := make([]byte, 5)
	var etag string

	handle, _ = bbTestSuite.az.OpenFile(internal.OpenFileOptions{Name: name})
	_, err = bbTestSuite.az.ReadInBuffer(internal.ReadInBufferOptions{Handle: handle, Offset: 0, Data: output, Etag: &etag})
	bbTestSuite.assert.Nil(err)
	bbTestSuite.assert.NotEqual(etag, "")
	etag = strings.Trim(etag, `"`)
	bbTestSuite.assert.Equal(etag, attr.ETag)

	// Update the file in parallel using another handle
	handle1, err := bbTestSuite.az.OpenFile(internal.OpenFileOptions{Name: name})
	bbTestSuite.assert.Nil(err)
	testData = "test data 12345678910 123123123123123123123"
	data = []byte(testData)
	bbTestSuite.az.WriteFile(internal.WriteFileOptions{Handle: handle1, Offset: 0, Data: data})
	_ = bbTestSuite.az.CloseFile(internal.CloseFileOptions{Handle: handle1})

	// Read data back using older handle
	_, err = bbTestSuite.az.ReadInBuffer(internal.ReadInBufferOptions{Handle: handle, Offset: 5, Data: output, Etag: &etag})
	bbTestSuite.assert.Nil(err)
	bbTestSuite.assert.NotEqual(etag, "")
	etag = strings.Trim(etag, `"`)
	bbTestSuite.assert.NotEqual(etag, attr.ETag)

	_ = bbTestSuite.az.CloseFile(internal.CloseFileOptions{Handle: handle})
>>>>>>> ab1b2e9d
}

func (s *blockBlobTestSuite) TestReadInBufferLargeBuffer() {
	defer s.cleanupTest()
	// Setup
	name := generateFileName()
	h, _ := s.az.CreateFile(internal.CreateFileOptions{Name: name})
	testData := "test data"
	data := []byte(testData)
	s.az.WriteFile(internal.WriteFileOptions{Handle: h, Offset: 0, Data: data})
	h, _ = s.az.OpenFile(internal.OpenFileOptions{Name: name})

	output := make([]byte, 1000) // Testing that passing in a super large buffer will still work
	len, err := s.az.ReadInBuffer(internal.ReadInBufferOptions{Handle: h, Offset: 0, Data: output})
	s.assert.Nil(err)
	s.assert.EqualValues(h.Size, len)
	s.assert.EqualValues(testData, output[:h.Size])
}

func (s *blockBlobTestSuite) TestReadInBufferEmpty() {
	defer s.cleanupTest()
	// Setup
	name := generateFileName()
	h, _ := s.az.CreateFile(internal.CreateFileOptions{Name: name})

	output := make([]byte, 10)
	len, err := s.az.ReadInBuffer(internal.ReadInBufferOptions{Handle: h, Offset: 0, Data: output})
	s.assert.Nil(err)
	s.assert.EqualValues(0, len)
}

func (s *blockBlobTestSuite) TestReadInBufferBadRange() {
	defer s.cleanupTest()
	// Setup
	name := generateFileName()
	h := handlemap.NewHandle(name)
	h.Size = 10

	_, err := s.az.ReadInBuffer(internal.ReadInBufferOptions{Handle: h, Offset: 20, Data: make([]byte, 2)})
	s.assert.NotNil(err)
	s.assert.EqualValues(syscall.ERANGE, err)
}

func (s *blockBlobTestSuite) TestReadInBufferError() {
	defer s.cleanupTest()
	// Setup
	name := generateFileName()
	h := handlemap.NewHandle(name)
	h.Size = 10

	_, err := s.az.ReadInBuffer(internal.ReadInBufferOptions{Handle: h, Offset: 0, Data: make([]byte, 2)})
	s.assert.NotNil(err)
	s.assert.EqualValues(syscall.ENOENT, err)
}

func (s *blockBlobTestSuite) TestWriteFile() {
	defer s.cleanupTest()
	// Setup
	name := generateFileName()
	h, _ := s.az.CreateFile(internal.CreateFileOptions{Name: name})

	testData := "test data"
	data := []byte(testData)
	count, err := s.az.WriteFile(internal.WriteFileOptions{Handle: h, Offset: 0, Data: data})
	s.assert.Nil(err)
	s.assert.EqualValues(len(data), count)

	// Blob should have updated data
	file := s.containerClient.NewBlobClient(name)
	resp, err := file.DownloadStream(ctx, &blob.DownloadStreamOptions{
		Range: blob.HTTPRange{Offset: 0, Count: int64(len(data))},
	})
	s.assert.Nil(err)
	output, _ := io.ReadAll(resp.Body)
	s.assert.EqualValues(testData, output)
}

func (s *blockBlobTestSuite) TestTruncateSmallFileSmaller() {
	defer s.cleanupTest()
	// Setup
	name := generateFileName()
	h, _ := s.az.CreateFile(internal.CreateFileOptions{Name: name})
	testData := "test data"
	data := []byte(testData)
	truncatedLength := 5
	s.az.WriteFile(internal.WriteFileOptions{Handle: h, Offset: 0, Data: data})

	err := s.az.TruncateFile(internal.TruncateFileOptions{Name: name, Size: int64(truncatedLength)})
	s.assert.Nil(err)

	// Blob should have updated data
	file := s.containerClient.NewBlobClient(name)
	resp, err := file.DownloadStream(ctx, &blob.DownloadStreamOptions{
		Range: blob.HTTPRange{Offset: 0, Count: int64(truncatedLength)},
	})
	s.assert.Nil(err)
	s.assert.NotNil(resp.ContentLength)
	s.assert.EqualValues(truncatedLength, *resp.ContentLength)
	output, _ := io.ReadAll(resp.Body)
	s.assert.EqualValues(testData[:truncatedLength], output[:])
}

func (s *blockBlobTestSuite) TestTruncateEmptyFileToLargeSize() {
	defer s.cleanupTest()
	// Setup
	name := generateFileName()
	h, _ := s.az.CreateFile(internal.CreateFileOptions{Name: name})
	s.assert.NotNil(h)

	blobSize := int64((1 * common.GbToBytes) + 13)
	err := s.az.TruncateFile(internal.TruncateFileOptions{Name: name, Size: blobSize})
	s.assert.Nil(err)

	props, err := s.az.GetAttr(internal.GetAttrOptions{Name: name})
	s.assert.Nil(err)
	s.assert.NotNil(props)
	s.assert.EqualValues(blobSize, props.Size)

	err = s.az.DeleteFile(internal.DeleteFileOptions{Name: name})
	s.assert.Nil(err)
}

func (s *blockBlobTestSuite) TestTruncateChunkedFileSmaller() {
	defer s.cleanupTest()
	// Setup
	name := generateFileName()
	s.az.CreateFile(internal.CreateFileOptions{Name: name})
	testData := "test data"
	data := []byte(testData)
	truncatedLength := 5
	// use our method to make the max upload size (size before a blob is broken down to blocks) to 4 Bytes
	err := uploadReaderAtToBlockBlob(ctx, bytes.NewReader(data), int64(len(data)), 4, s.containerClient.NewBlockBlobClient(name), &blockblob.UploadBufferOptions{
		BlockSize: 4,
	})
	s.assert.Nil(err)

	err = s.az.TruncateFile(internal.TruncateFileOptions{Name: name, Size: int64(truncatedLength)})
	s.assert.Nil(err)

	// Blob should have updated data
	file := s.containerClient.NewBlobClient(name)
	resp, err := file.DownloadStream(ctx, &blob.DownloadStreamOptions{
		Range: blob.HTTPRange{Offset: 0, Count: int64(truncatedLength)},
	})
	s.assert.Nil(err)
	s.assert.NotNil(resp.ContentLength)
	s.assert.EqualValues(truncatedLength, *resp.ContentLength)
	output, _ := io.ReadAll(resp.Body)
	s.assert.EqualValues(testData[:truncatedLength], output)
}

func (s *blockBlobTestSuite) TestTruncateSmallFileEqual() {
	defer s.cleanupTest()
	// Setup
	name := generateFileName()
	h, _ := s.az.CreateFile(internal.CreateFileOptions{Name: name})
	testData := "test data"
	data := []byte(testData)
	truncatedLength := 9
	s.az.WriteFile(internal.WriteFileOptions{Handle: h, Offset: 0, Data: data})

	err := s.az.TruncateFile(internal.TruncateFileOptions{Name: name, Size: int64(truncatedLength)})
	s.assert.Nil(err)

	// Blob should have updated data
	file := s.containerClient.NewBlobClient(name)
	resp, err := file.DownloadStream(ctx, &blob.DownloadStreamOptions{
		Range: blob.HTTPRange{Offset: 0, Count: int64(truncatedLength)},
	})
	s.assert.Nil(err)
	s.assert.NotNil(resp.ContentLength)
	s.assert.EqualValues(truncatedLength, *resp.ContentLength)
	output, _ := io.ReadAll(resp.Body)
	s.assert.EqualValues(testData, output)
}

func (s *blockBlobTestSuite) TestTruncateChunkedFileEqual() {
	defer s.cleanupTest()
	// Setup
	name := generateFileName()
	s.az.CreateFile(internal.CreateFileOptions{Name: name})
	testData := "test data"
	data := []byte(testData)
	truncatedLength := 9
	// use our method to make the max upload size (size before a blob is broken down to blocks) to 4 Bytes
	err := uploadReaderAtToBlockBlob(ctx, bytes.NewReader(data), int64(len(data)), 4, s.containerClient.NewBlockBlobClient(name), &blockblob.UploadBufferOptions{
		BlockSize: 4,
	})
	s.assert.Nil(err)

	err = s.az.TruncateFile(internal.TruncateFileOptions{Name: name, Size: int64(truncatedLength)})
	s.assert.Nil(err)

	// Blob should have updated data
	file := s.containerClient.NewBlobClient(name)
	resp, err := file.DownloadStream(ctx, &blob.DownloadStreamOptions{
		Range: blob.HTTPRange{Offset: 0, Count: int64(truncatedLength)},
	})
	s.assert.Nil(err)
	s.assert.NotNil(resp.ContentLength)
	s.assert.EqualValues(truncatedLength, *resp.ContentLength)
	output, _ := io.ReadAll(resp.Body)
	s.assert.EqualValues(testData, output)
}

func (s *blockBlobTestSuite) TestTruncateSmallFileBigger() {
	defer s.cleanupTest()
	// Setup
	name := generateFileName()
	h, _ := s.az.CreateFile(internal.CreateFileOptions{Name: name})
	testData := "test data"
	data := []byte(testData)
	truncatedLength := 15
	s.az.WriteFile(internal.WriteFileOptions{Handle: h, Offset: 0, Data: data})

	err := s.az.TruncateFile(internal.TruncateFileOptions{Name: name, Size: int64(truncatedLength)})
	s.assert.Nil(err)

	// Blob should have updated data
	file := s.containerClient.NewBlobClient(name)
	resp, err := file.DownloadStream(ctx, &blob.DownloadStreamOptions{
		Range: blob.HTTPRange{Offset: 0, Count: int64(truncatedLength)},
	})
	s.assert.Nil(err)
	s.assert.NotNil(resp.ContentLength)
	s.assert.EqualValues(truncatedLength, *resp.ContentLength)
	output, _ := io.ReadAll(resp.Body)
	s.assert.EqualValues(testData, output[:len(data)])
}

func (s *blockBlobTestSuite) TestTruncateChunkedFileBigger() {
	defer s.cleanupTest()
	// Setup
	name := generateFileName()
	s.az.CreateFile(internal.CreateFileOptions{Name: name})
	testData := "test data"
	data := []byte(testData)
	truncatedLength := 15
	// use our method to make the max upload size (size before a blob is broken down to blocks) to 4 Bytes
	err := uploadReaderAtToBlockBlob(ctx, bytes.NewReader(data), int64(len(data)), 4, s.containerClient.NewBlockBlobClient(name), &blockblob.UploadBufferOptions{
		BlockSize: 4,
	})
	s.assert.Nil(err)

	err = s.az.TruncateFile(internal.TruncateFileOptions{Name: name, Size: int64(truncatedLength)})
	s.assert.Nil(err)

	// Blob should have updated data
	file := s.containerClient.NewBlobClient(name)
	resp, err := file.DownloadStream(ctx, &blob.DownloadStreamOptions{
		Range: blob.HTTPRange{Offset: 0, Count: int64(truncatedLength)},
	})
	s.assert.Nil(err)
	s.assert.NotNil(resp.ContentLength)
	s.assert.EqualValues(truncatedLength, *resp.ContentLength)
	output, _ := io.ReadAll(resp.Body)
	s.assert.EqualValues(testData, output[:len(data)])
}

func (s *blockBlobTestSuite) TestTruncateFileError() {
	defer s.cleanupTest()
	// Setup
	name := generateFileName()

	err := s.az.TruncateFile(internal.TruncateFileOptions{Name: name})
	s.assert.NotNil(err)
	s.assert.EqualValues(syscall.ENOENT, err)
}

func (s *blockBlobTestSuite) TestWriteSmallFile() {
	defer s.cleanupTest()
	// Setup
	name := generateFileName()
	h, _ := s.az.CreateFile(internal.CreateFileOptions{Name: name})
	testData := "test data"
	data := []byte(testData)
	dataLen := len(data)
	_, err := s.az.WriteFile(internal.WriteFileOptions{Handle: h, Offset: 0, Data: data})
	s.assert.Nil(err)
	f, _ := os.CreateTemp("", name+".tmp")
	defer os.Remove(f.Name())

	err = s.az.CopyToFile(internal.CopyToFileOptions{Name: name, File: f})
	s.assert.Nil(err)

	output := make([]byte, len(data))
	f, _ = os.Open(f.Name())
	len, err := f.Read(output)
	s.assert.Nil(err)
	s.assert.EqualValues(dataLen, len)
	s.assert.EqualValues(testData, output)
	f.Close()
}

func (s *blockBlobTestSuite) TestOverwriteSmallFile() {
	defer s.cleanupTest()
	// Setup
	name := generateFileName()
	h, _ := s.az.CreateFile(internal.CreateFileOptions{Name: name})
	testData := "test-replace-data"
	data := []byte(testData)
	dataLen := len(data)
	_, err := s.az.WriteFile(internal.WriteFileOptions{Handle: h, Offset: 0, Data: data})
	s.assert.Nil(err)
	f, _ := os.CreateTemp("", name+".tmp")
	defer os.Remove(f.Name())
	newTestData := []byte("newdata")
	_, err = s.az.WriteFile(internal.WriteFileOptions{Handle: h, Offset: 5, Data: newTestData})
	s.assert.Nil(err)

	currentData := []byte("test-newdata-data")
	output := make([]byte, len(currentData))

	err = s.az.CopyToFile(internal.CopyToFileOptions{Name: name, File: f})
	s.assert.Nil(err)

	f, _ = os.Open(f.Name())
	len, err := f.Read(output)
	s.assert.Nil(err)
	s.assert.EqualValues(dataLen, len)
	s.assert.EqualValues(currentData, output)
	f.Close()
}

func (s *blockBlobTestSuite) TestOverwriteAndAppendToSmallFile() {
	defer s.cleanupTest()
	// Setup
	name := generateFileName()
	h, _ := s.az.CreateFile(internal.CreateFileOptions{Name: name})
	testData := "test-data"
	data := []byte(testData)

	_, err := s.az.WriteFile(internal.WriteFileOptions{Handle: h, Offset: 0, Data: data})
	s.assert.Nil(err)
	f, _ := os.CreateTemp("", name+".tmp")
	defer os.Remove(f.Name())
	newTestData := []byte("newdata")
	_, err = s.az.WriteFile(internal.WriteFileOptions{Handle: h, Offset: 5, Data: newTestData})
	s.assert.Nil(err)

	currentData := []byte("test-newdata")
	dataLen := len(currentData)
	output := make([]byte, dataLen)

	err = s.az.CopyToFile(internal.CopyToFileOptions{Name: name, File: f})
	s.assert.Nil(err)

	f, _ = os.Open(f.Name())
	len, err := f.Read(output)
	s.assert.Nil(err)
	s.assert.EqualValues(dataLen, len)
	s.assert.EqualValues(currentData, output)
	f.Close()
}

func (s *blockBlobTestSuite) TestAppendToSmallFile() {
	defer s.cleanupTest()
	// Setup
	name := generateFileName()
	h, _ := s.az.CreateFile(internal.CreateFileOptions{Name: name})
	testData := "test-data"
	data := []byte(testData)

	_, err := s.az.WriteFile(internal.WriteFileOptions{Handle: h, Offset: 0, Data: data})
	s.assert.Nil(err)
	f, _ := os.CreateTemp("", name+".tmp")
	defer os.Remove(f.Name())
	newTestData := []byte("-newdata")
	_, err = s.az.WriteFile(internal.WriteFileOptions{Handle: h, Offset: 9, Data: newTestData})
	s.assert.Nil(err)

	currentData := []byte("test-data-newdata")
	dataLen := len(currentData)
	output := make([]byte, dataLen)

	err = s.az.CopyToFile(internal.CopyToFileOptions{Name: name, File: f})
	s.assert.Nil(err)

	f, _ = os.Open(f.Name())
	len, err := f.Read(output)
	s.assert.Nil(err)
	s.assert.EqualValues(dataLen, len)
	s.assert.EqualValues(currentData, output)
	f.Close()
}

func (s *blockBlobTestSuite) TestAppendOffsetLargerThanSmallFile() {
	defer s.cleanupTest()
	// Setup
	name := generateFileName()
	h, _ := s.az.CreateFile(internal.CreateFileOptions{Name: name})
	testData := "test-data"
	data := []byte(testData)

	_, err := s.az.WriteFile(internal.WriteFileOptions{Handle: h, Offset: 0, Data: data})
	s.assert.Nil(err)
	f, _ := os.CreateTemp("", name+".tmp")
	defer os.Remove(f.Name())
	newTestData := []byte("newdata")
	_, err = s.az.WriteFile(internal.WriteFileOptions{Handle: h, Offset: 12, Data: newTestData})
	s.assert.Nil(err)

	currentData := []byte("test-data\x00\x00\x00newdata")
	dataLen := len(currentData)
	output := make([]byte, dataLen)

	err = s.az.CopyToFile(internal.CopyToFileOptions{Name: name, File: f})
	s.assert.Nil(err)

	f, _ = os.Open(f.Name())
	len, err := f.Read(output)
	s.assert.Nil(err)
	s.assert.EqualValues(dataLen, len)
	s.assert.EqualValues(currentData, output)
	f.Close()
}

// This test is a regular blob (without blocks) and we're adding data that will cause it to create blocks
func (s *blockBlobTestSuite) TestAppendBlocksToSmallFile() {
	defer s.cleanupTest()
	// Setup
	name := generateFileName()
	h, _ := s.az.CreateFile(internal.CreateFileOptions{Name: name})
	testData := "test-data"
	data := []byte(testData)

	// use our method to make the max upload size (size before a blob is broken down to blocks) to 9 Bytes
	err := uploadReaderAtToBlockBlob(ctx, bytes.NewReader(data), int64(len(data)), 9, s.containerClient.NewBlockBlobClient(name), &blockblob.UploadBufferOptions{
		BlockSize: 8,
	})
	s.assert.Nil(err)
	f, _ := os.CreateTemp("", name+".tmp")
	defer os.Remove(f.Name())
	newTestData := []byte("-newdata-newdata-newdata")
	_, err = s.az.WriteFile(internal.WriteFileOptions{Handle: h, Offset: 9, Data: newTestData})
	s.assert.Nil(err)

	currentData := []byte("test-data-newdata-newdata-newdata")
	dataLen := len(currentData)
	output := make([]byte, dataLen)

	err = s.az.CopyToFile(internal.CopyToFileOptions{Name: name, File: f})
	s.assert.Nil(err)

	f, _ = os.Open(f.Name())
	len, err := f.Read(output)
	s.assert.Nil(err)
	s.assert.EqualValues(dataLen, len)
	s.assert.EqualValues(currentData, output)
	f.Close()
}

func (s *blockBlobTestSuite) TestOverwriteBlocks() {
	defer s.cleanupTest()
	// Setup
	name := generateFileName()
	h, _ := s.az.CreateFile(internal.CreateFileOptions{Name: name})
	testData := "testdatates1dat1tes2dat2tes3dat3tes4dat4"
	data := []byte(testData)

	// use our method to make the max upload size (size before a blob is broken down to blocks) to 4 Bytes
	err := uploadReaderAtToBlockBlob(ctx, bytes.NewReader(data), int64(len(data)), 4, s.containerClient.NewBlockBlobClient(name), &blockblob.UploadBufferOptions{
		BlockSize: 4,
	})
	s.assert.Nil(err)
	f, _ := os.CreateTemp("", name+".tmp")
	defer os.Remove(f.Name())
	newTestData := []byte("cake")
	_, err = s.az.WriteFile(internal.WriteFileOptions{Handle: h, Offset: 16, Data: newTestData})
	s.assert.Nil(err)

	currentData := []byte("testdatates1dat1cakedat2tes3dat3tes4dat4")
	dataLen := len(currentData)
	output := make([]byte, dataLen)

	err = s.az.CopyToFile(internal.CopyToFileOptions{Name: name, File: f})
	s.assert.Nil(err)

	f, _ = os.Open(f.Name())
	len, err := f.Read(output)
	s.assert.Nil(err)
	s.assert.EqualValues(dataLen, len)
	s.assert.EqualValues(currentData, output)
	f.Close()
}

func (s *blockBlobTestSuite) TestOverwriteAndAppendBlocks() {
	defer s.cleanupTest()
	// Setup
	name := generateFileName()
	h, _ := s.az.CreateFile(internal.CreateFileOptions{Name: name})
	testData := "testdatates1dat1tes2dat2tes3dat3tes4dat4"
	data := []byte(testData)

	// use our method to make the max upload size (size before a blob is broken down to blocks) to 4 Bytes
	err := uploadReaderAtToBlockBlob(ctx, bytes.NewReader(data), int64(len(data)), 4, s.containerClient.NewBlockBlobClient(name), &blockblob.UploadBufferOptions{
		BlockSize: 4,
	})
	s.assert.Nil(err)
	f, _ := os.CreateTemp("", name+".tmp")
	defer os.Remove(f.Name())
	newTestData := []byte("43211234cake")
	_, err = s.az.WriteFile(internal.WriteFileOptions{Handle: h, Offset: 32, Data: newTestData})
	s.assert.Nil(err)

	currentData := []byte("testdatates1dat1tes2dat2tes3dat343211234cake")
	dataLen := len(currentData)
	output := make([]byte, dataLen)

	err = s.az.CopyToFile(internal.CopyToFileOptions{Name: name, File: f})
	s.assert.Nil(err)

	f, _ = os.Open(f.Name())
	len, _ := f.Read(output)
	s.assert.EqualValues(dataLen, len)
	s.assert.EqualValues(currentData, output)
	f.Close()
}

func (s *blockBlobTestSuite) TestAppendBlocks() {
	defer s.cleanupTest()
	// Setup
	name := generateFileName()
	h, _ := s.az.CreateFile(internal.CreateFileOptions{Name: name})
	testData := "testdatates1dat1tes2dat2tes3dat3tes4dat4"
	data := []byte(testData)

	// use our method to make the max upload size (size before a blob is broken down to blocks) to 4 Bytes
	err := uploadReaderAtToBlockBlob(ctx, bytes.NewReader(data), int64(len(data)), 4, s.containerClient.NewBlockBlobClient(name), &blockblob.UploadBufferOptions{
		BlockSize: 4,
	})
	s.assert.Nil(err)
	f, _ := os.CreateTemp("", name+".tmp")
	defer os.Remove(f.Name())
	newTestData := []byte("43211234cake")
	_, err = s.az.WriteFile(internal.WriteFileOptions{Handle: h, Offset: 0, Data: newTestData})
	s.assert.Nil(err)

	currentData := []byte("43211234cakedat1tes2dat2tes3dat3tes4dat4")
	dataLen := len(currentData)
	output := make([]byte, dataLen)

	err = s.az.CopyToFile(internal.CopyToFileOptions{Name: name, File: f})
	s.assert.Nil(err)

	f, _ = os.Open(f.Name())
	len, _ := f.Read(output)
	s.assert.EqualValues(dataLen, len)
	s.assert.EqualValues(currentData, output)
	f.Close()
}

func (s *blockBlobTestSuite) TestAppendOffsetLargerThanSize() {
	defer s.cleanupTest()
	// Setup
	name := generateFileName()
	h, _ := s.az.CreateFile(internal.CreateFileOptions{Name: name})
	testData := "testdatates1dat1tes2dat2tes3dat3tes4dat4"
	data := []byte(testData)

	// use our method to make the max upload size (size before a blob is broken down to blocks) to 4 Bytes
	err := uploadReaderAtToBlockBlob(ctx, bytes.NewReader(data), int64(len(data)), 4, s.containerClient.NewBlockBlobClient(name), &blockblob.UploadBufferOptions{
		BlockSize: 4,
	})
	s.assert.Nil(err)
	f, _ := os.CreateTemp("", name+".tmp")
	defer os.Remove(f.Name())
	newTestData := []byte("43211234cake")
	_, err = s.az.WriteFile(internal.WriteFileOptions{Handle: h, Offset: 45, Data: newTestData})
	s.assert.Nil(err)

	currentData := []byte("testdatates1dat1tes2dat2tes3dat3tes4dat4\x00\x00\x00\x00\x0043211234cake")
	dataLen := len(currentData)
	output := make([]byte, dataLen)

	err = s.az.CopyToFile(internal.CopyToFileOptions{Name: name, File: f})
	s.assert.Nil(err)

	f, _ = os.Open(f.Name())
	len, _ := f.Read(output)
	s.assert.EqualValues(dataLen, len)
	s.assert.EqualValues(currentData, output)
	f.Close()
}

func (s *blockBlobTestSuite) TestCopyToFileError() {
	defer s.cleanupTest()
	// Setup
	name := generateFileName()
	f, _ := os.CreateTemp("", name+".tmp")
	defer os.Remove(f.Name())

	err := s.az.CopyToFile(internal.CopyToFileOptions{Name: name, File: f})
	s.assert.NotNil(err)
}

func (s *blockBlobTestSuite) TestCopyFromFile() {
	defer s.cleanupTest()
	// Setup
	name := generateFileName()
	s.az.CreateFile(internal.CreateFileOptions{Name: name})
	testData := "test data"
	data := []byte(testData)
	homeDir, _ := os.UserHomeDir()
	f, _ := os.CreateTemp(homeDir, name+".tmp")
	defer os.Remove(f.Name())
	f.Write(data)

	err := s.az.CopyFromFile(internal.CopyFromFileOptions{Name: name, File: f})

	s.assert.Nil(err)

	// Blob should have updated data
	file := s.containerClient.NewBlobClient(name)
	resp, err := file.DownloadStream(ctx, &blob.DownloadStreamOptions{
		Range: blob.HTTPRange{Offset: 0, Count: int64(len(data))},
	})
	s.assert.Nil(err)
	output, _ := io.ReadAll(resp.Body)
	s.assert.EqualValues(testData, output)
}

func (s *blockBlobTestSuite) TestCreateLink() {
	defer s.cleanupTest()
	// Setup
	target := generateFileName()
	s.az.CreateFile(internal.CreateFileOptions{Name: target})
	name := generateFileName()

	err := s.az.CreateLink(internal.CreateLinkOptions{Name: name, Target: target})
	s.assert.Nil(err)

	// Link should be in the account
	link := s.containerClient.NewBlobClient(name)
	props, err := link.GetProperties(ctx, nil)
	s.assert.Nil(err)
	s.assert.NotNil(props)
	s.assert.NotEmpty(props.Metadata)
	s.assert.True(checkMetadata(props.Metadata, symlinkKey, "true"))
	s.assert.NotNil(props.ContentLength)
	resp, err := link.DownloadStream(ctx, &blob.DownloadStreamOptions{
		Range: blob.HTTPRange{Offset: 0, Count: *props.ContentLength},
	})
	s.assert.Nil(err)
	data, _ := io.ReadAll(resp.Body)
	s.assert.EqualValues(target, data)
}

func (s *blockBlobTestSuite) TestReadLink() {
	defer s.cleanupTest()
	// Setup
	target := generateFileName()
	s.az.CreateFile(internal.CreateFileOptions{Name: target})
	name := generateFileName()
	s.az.CreateLink(internal.CreateLinkOptions{Name: name, Target: target})

	read, err := s.az.ReadLink(internal.ReadLinkOptions{Name: name})
	s.assert.Nil(err)
	s.assert.EqualValues(target, read)
}

func (s *blockBlobTestSuite) TestReadLinkError() {
	defer s.cleanupTest()
	// Setup
	name := generateFileName()

	_, err := s.az.ReadLink(internal.ReadLinkOptions{Name: name})
	s.assert.NotNil(err)
	s.assert.EqualValues(syscall.ENOENT, err)
}

func (s *blockBlobTestSuite) TestGetAttrDir() {
	defer s.cleanupTest()
	vdConfig := fmt.Sprintf("azstorage:\n  account-name: %s\n  endpoint: https://%s.blob.core.windows.net/\n  type: block\n  account-key: %s\n  mode: key\n  container: %s\n  fail-unsupported-op: true\n  virtual-directory: true",
		storageTestConfigurationParameters.BlockAccount, storageTestConfigurationParameters.BlockAccount, storageTestConfigurationParameters.BlockKey, s.container)
	configs := []string{"", vdConfig}
	for _, c := range configs {
		// This is a little janky but required since testify suite does not support running setup or clean up for subtests.
		s.tearDownTestHelper(false)
		s.setupTestHelper(c, s.container, true)
		testName := ""
		if c != "" {
			testName = "virtual-directory"
		}
		s.Run(testName, func() {
			// Setup
			name := generateDirectoryName()
			s.az.CreateDir(internal.CreateDirOptions{Name: name})

			props, err := s.az.GetAttr(internal.GetAttrOptions{Name: name})
			s.assert.Nil(err)
			s.assert.NotNil(props)
			s.assert.True(props.IsDir())
			s.assert.NotEmpty(props.Metadata)
			s.assert.True(checkMetadata(props.Metadata, folderKey, "true"))
		})
	}
}

func (s *blockBlobTestSuite) TestGetAttrVirtualDir() {
	defer s.cleanupTest()
	vdConfig := fmt.Sprintf("azstorage:\n  account-name: %s\n  endpoint: https://%s.blob.core.windows.net/\n  type: block\n  account-key: %s\n  mode: key\n  container: %s\n  fail-unsupported-op: true\n  virtual-directory: true",
		storageTestConfigurationParameters.BlockAccount, storageTestConfigurationParameters.BlockAccount, storageTestConfigurationParameters.BlockKey, s.container)
	// This is a little janky but required since testify suite does not support running setup or clean up for subtests.
	s.tearDownTestHelper(false)
	s.setupTestHelper(vdConfig, s.container, true)
	// Setup
	dirName := generateFileName()
	name := dirName + "/" + generateFileName()
	s.az.CreateFile(internal.CreateFileOptions{Name: name})

	props, err := s.az.GetAttr(internal.GetAttrOptions{Name: dirName})
	s.assert.Nil(err)
	s.assert.NotNil(props)
	s.assert.True(props.IsDir())
	s.assert.False(props.IsSymlink())

	// Check file in dir too
	props, err = s.az.GetAttr(internal.GetAttrOptions{Name: name})
	s.assert.Nil(err)
	s.assert.NotNil(props)
	s.assert.False(props.IsDir())
	s.assert.False(props.IsSymlink())
}

func (s *blockBlobTestSuite) TestGetAttrVirtualDirSubDir() {
	defer s.cleanupTest()
	vdConfig := fmt.Sprintf("azstorage:\n  account-name: %s\n  endpoint: https://%s.blob.core.windows.net/\n  type: block\n  account-key: %s\n  mode: key\n  container: %s\n  fail-unsupported-op: true\n  virtual-directory: true",
		storageTestConfigurationParameters.BlockAccount, storageTestConfigurationParameters.BlockAccount, storageTestConfigurationParameters.BlockKey, s.container)
	// This is a little janky but required since testify suite does not support running setup or clean up for subtests.
	s.tearDownTestHelper(false)
	s.setupTestHelper(vdConfig, s.container, true)
	// Setup
	dirName := generateFileName()
	subDirName := dirName + "/" + generateFileName()
	name := subDirName + "/" + generateFileName()
	s.az.CreateFile(internal.CreateFileOptions{Name: name})

	props, err := s.az.GetAttr(internal.GetAttrOptions{Name: dirName})
	s.assert.Nil(err)
	s.assert.NotNil(props)
	s.assert.True(props.IsDir())
	s.assert.False(props.IsSymlink())

	// Check subdir in dir too
	props, err = s.az.GetAttr(internal.GetAttrOptions{Name: subDirName})
	s.assert.Nil(err)
	s.assert.NotNil(props)
	s.assert.True(props.IsDir())
	s.assert.False(props.IsSymlink())

	// Check file in subdir too
	props, err = s.az.GetAttr(internal.GetAttrOptions{Name: name})
	s.assert.Nil(err)
	s.assert.NotNil(props)
	s.assert.False(props.IsDir())
	s.assert.False(props.IsSymlink())
}

func (s *blockBlobTestSuite) TestGetAttrDirWithCPKEnabled() {
	defer s.cleanupTest()
	CPKEncryptionKey, CPKEncryptionKeySHA256 := generateCPKInfo()
	config := fmt.Sprintf("azstorage:\n  account-name: %s\n  endpoint: https://%s.blob.core.windows.net/\n  type: block\n  cpk-enabled: true\n  cpk-encryption-key: %s\n  cpk-encryption-key-sha256: %s\n  account-key: %s\n  mode: key\n  container: %s\n",
		storageTestConfigurationParameters.BlockAccount, storageTestConfigurationParameters.BlockAccount, CPKEncryptionKey, CPKEncryptionKeySHA256, storageTestConfigurationParameters.BlockKey, s.container)

	s.tearDownTestHelper(false)
	s.setupTestHelper(config, s.container, false)

	name := generateDirectoryName()
	s.az.CreateDir(internal.CreateDirOptions{Name: name})

	props, err := s.az.GetAttr(internal.GetAttrOptions{Name: name})
	s.assert.Nil(err)
	s.assert.NotNil(props)
	s.assert.True(props.IsDir())
	s.assert.NotEmpty(props.Metadata)
	s.assert.True(checkMetadata(props.Metadata, folderKey, "true"))
}

func (s *blockBlobTestSuite) TestGetAttrFile() {
	defer s.cleanupTest()
	vdConfig := fmt.Sprintf("azstorage:\n  account-name: %s\n  endpoint: https://%s.blob.core.windows.net/\n  type: block\n  account-key: %s\n  mode: key\n  container: %s\n  fail-unsupported-op: true\n  virtual-directory: true",
		storageTestConfigurationParameters.BlockAccount, storageTestConfigurationParameters.BlockAccount, storageTestConfigurationParameters.BlockKey, s.container)
	configs := []string{"", vdConfig}
	for _, c := range configs {
		// This is a little janky but required since testify suite does not support running setup or clean up for subtests.
		s.tearDownTestHelper(false)
		s.setupTestHelper(c, s.container, true)
		testName := ""
		if c != "" {
			testName = "virtual-directory"
		}
		s.Run(testName, func() {
			// Setup
			name := generateFileName()
			s.az.CreateFile(internal.CreateFileOptions{Name: name})

			props, err := s.az.GetAttr(internal.GetAttrOptions{Name: name})
			s.assert.Nil(err)
			s.assert.NotNil(props)
			s.assert.False(props.IsDir())
			s.assert.False(props.IsSymlink())
		})
	}
}

func (s *blockBlobTestSuite) TestGetAttrLink() {
	defer s.cleanupTest()
	vdConfig := fmt.Sprintf("azstorage:\n  account-name: %s\n  endpoint: https://%s.blob.core.windows.net/\n  type: block\n  account-key: %s\n  mode: key\n  container: %s\n  fail-unsupported-op: true\n  virtual-directory: true",
		storageTestConfigurationParameters.BlockAccount, storageTestConfigurationParameters.BlockAccount, storageTestConfigurationParameters.BlockKey, s.container)
	configs := []string{"", vdConfig}
	for _, c := range configs {
		// This is a little janky but required since testify suite does not support running setup or clean up for subtests.
		s.tearDownTestHelper(false)
		s.setupTestHelper(c, s.container, true)
		testName := ""
		if c != "" {
			testName = "virtual-directory"
		}
		s.Run(testName, func() {
			// Setup
			target := generateFileName()
			s.az.CreateFile(internal.CreateFileOptions{Name: target})
			name := generateFileName()
			s.az.CreateLink(internal.CreateLinkOptions{Name: name, Target: target})

			props, err := s.az.GetAttr(internal.GetAttrOptions{Name: name})
			s.assert.Nil(err)
			s.assert.NotNil(props)
			s.assert.True(props.IsSymlink())
			s.assert.NotEmpty(props.Metadata)
			s.assert.True(checkMetadata(props.Metadata, symlinkKey, "true"))
		})
	}
}

func (s *blockBlobTestSuite) TestGetAttrFileSize() {
	defer s.cleanupTest()
	vdConfig := fmt.Sprintf("azstorage:\n  account-name: %s\n  endpoint: https://%s.blob.core.windows.net/\n  type: block\n  account-key: %s\n  mode: key\n  container: %s\n  fail-unsupported-op: true\n  virtual-directory: true",
		storageTestConfigurationParameters.BlockAccount, storageTestConfigurationParameters.BlockAccount, storageTestConfigurationParameters.BlockKey, s.container)
	configs := []string{"", vdConfig}
	for _, c := range configs {
		// This is a little janky but required since testify suite does not support running setup or clean up for subtests.
		s.tearDownTestHelper(false)
		s.setupTestHelper(c, s.container, true)
		testName := ""
		if c != "" {
			testName = "virtual-directory"
		}
		s.Run(testName, func() {
			// Setup
			name := generateFileName()
			h, _ := s.az.CreateFile(internal.CreateFileOptions{Name: name})
			testData := "test data"
			data := []byte(testData)
			s.az.WriteFile(internal.WriteFileOptions{Handle: h, Offset: 0, Data: data})

			props, err := s.az.GetAttr(internal.GetAttrOptions{Name: name})
			s.assert.Nil(err)
			s.assert.NotNil(props)
			s.assert.False(props.IsDir())
			s.assert.False(props.IsSymlink())
			s.assert.EqualValues(len(testData), props.Size)
		})
	}
}

func (s *blockBlobTestSuite) TestGetAttrFileTime() {
	defer s.cleanupTest()
	vdConfig := fmt.Sprintf("azstorage:\n  account-name: %s\n  endpoint: https://%s.blob.core.windows.net/\n  type: block\n  account-key: %s\n  mode: key\n  container: %s\n  fail-unsupported-op: true\n  virtual-directory: true",
		storageTestConfigurationParameters.BlockAccount, storageTestConfigurationParameters.BlockAccount, storageTestConfigurationParameters.BlockKey, s.container)
	configs := []string{"", vdConfig}
	for _, c := range configs {
		// This is a little janky but required since testify suite does not support running setup or clean up for subtests.
		s.tearDownTestHelper(false)
		s.setupTestHelper(c, s.container, true)
		testName := ""
		if c != "" {
			testName = "virtual-directory"
		}
		s.Run(testName, func() {
			// Setup
			name := generateFileName()
			h, _ := s.az.CreateFile(internal.CreateFileOptions{Name: name})
			testData := "test data"
			data := []byte(testData)
			s.az.WriteFile(internal.WriteFileOptions{Handle: h, Offset: 0, Data: data})

			before, err := s.az.GetAttr(internal.GetAttrOptions{Name: name})
			s.assert.Nil(err)
			s.assert.NotNil(before.Mtime)

			time.Sleep(time.Second * 3) // Wait 3 seconds and then modify the file again

			s.az.WriteFile(internal.WriteFileOptions{Handle: h, Offset: 0, Data: data})

			after, err := s.az.GetAttr(internal.GetAttrOptions{Name: name})
			s.assert.Nil(err)
			s.assert.NotNil(after.Mtime)

			s.assert.True(after.Mtime.After(before.Mtime))
		})
	}
}

func (s *blockBlobTestSuite) TestGetAttrError() {
	defer s.cleanupTest()
	vdConfig := fmt.Sprintf("azstorage:\n  account-name: %s\n  endpoint: https://%s.blob.core.windows.net/\n  type: block\n  account-key: %s\n  mode: key\n  container: %s\n  fail-unsupported-op: true\n  virtual-directory: true",
		storageTestConfigurationParameters.BlockAccount, storageTestConfigurationParameters.BlockAccount, storageTestConfigurationParameters.BlockKey, s.container)
	configs := []string{"", vdConfig}
	for _, c := range configs {
		// This is a little janky but required since testify suite does not support running setup or clean up for subtests.
		s.tearDownTestHelper(false)
		s.setupTestHelper(c, s.container, true)
		testName := ""
		if c != "" {
			testName = "virtual-directory"
		}
		s.Run(testName, func() {
			// Setup
			name := generateFileName()

			_, err := s.az.GetAttr(internal.GetAttrOptions{Name: name})
			s.assert.NotNil(err)
			s.assert.EqualValues(syscall.ENOENT, err)
		})
	}
}

// If support for chown or chmod are ever added to blob, add tests for error cases and modify the following tests.
func (s *blockBlobTestSuite) TestChmod() {
	defer s.cleanupTest()
	// Setup
	name := generateFileName()
	s.az.CreateFile(internal.CreateFileOptions{Name: name})

	err := s.az.Chmod(internal.ChmodOptions{Name: name, Mode: 0666})
	s.assert.NotNil(err)
	s.assert.EqualValues(syscall.ENOTSUP, err)
}

func (s *blockBlobTestSuite) TestChmodIgnore() {
	defer s.cleanupTest()
	// Setup
	s.tearDownTestHelper(false) // Don't delete the generated container.

	config := fmt.Sprintf("azstorage:\n  account-name: %s\n  endpoint: https://%s.blob.core.windows.net/\n  type: block\n  account-key: %s\n  mode: key\n  container: %s\n  fail-unsupported-op: false\n",
		storageTestConfigurationParameters.BlockAccount, storageTestConfigurationParameters.BlockAccount, storageTestConfigurationParameters.BlockKey, s.container)
	s.setupTestHelper(config, s.container, true)
	name := generateFileName()
	s.az.CreateFile(internal.CreateFileOptions{Name: name})

	err := s.az.Chmod(internal.ChmodOptions{Name: name, Mode: 0666})
	s.assert.Nil(err)
}

func (s *blockBlobTestSuite) TestChown() {
	defer s.cleanupTest()
	// Setup
	name := generateFileName()
	s.az.CreateFile(internal.CreateFileOptions{Name: name})

	err := s.az.Chown(internal.ChownOptions{Name: name, Owner: 6, Group: 5})
	s.assert.NotNil(err)
	s.assert.EqualValues(syscall.ENOTSUP, err)
}

func (s *blockBlobTestSuite) TestChownIgnore() {
	defer s.cleanupTest()
	// Setup
	s.tearDownTestHelper(false) // Don't delete the generated container.

	config := fmt.Sprintf("azstorage:\n  account-name: %s\n  endpoint: https://%s.blob.core.windows.net/\n  type: block\n  account-key: %s\n  mode: key\n  container: %s\n  fail-unsupported-op: false\n",
		storageTestConfigurationParameters.BlockAccount, storageTestConfigurationParameters.BlockAccount, storageTestConfigurationParameters.BlockKey, s.container)
	s.setupTestHelper(config, s.container, true)
	name := generateFileName()
	s.az.CreateFile(internal.CreateFileOptions{Name: name})

	err := s.az.Chown(internal.ChownOptions{Name: name, Owner: 6, Group: 5})
	s.assert.Nil(err)
}

func (s *blockBlobTestSuite) TestBlockSize() {
	defer s.cleanupTest()
	// Setup
	name := generateFileName()

	bb := BlockBlob{}

	// For filesize 0 expected blocksize is 256MB
	block, err := bb.calculateBlockSize(name, 0)
	s.assert.Nil(err)
	s.assert.EqualValues(block, blockblob.MaxUploadBlobBytes)

	// For filesize 100MB expected blocksize is 256MB
	block, err = bb.calculateBlockSize(name, (100 * 1024 * 1024))
	s.assert.Nil(err)
	s.assert.EqualValues(block, blockblob.MaxUploadBlobBytes)

	// For filesize 500MB expected blocksize is 4MB
	block, err = bb.calculateBlockSize(name, (500 * 1024 * 1024))
	s.assert.Nil(err)
	s.assert.EqualValues(block, blob.DefaultDownloadBlockSize)

	// For filesize 1GB expected blocksize is 4MB
	block, err = bb.calculateBlockSize(name, (1 * 1024 * 1024 * 1024))
	s.assert.Nil(err)
	s.assert.EqualValues(block, blob.DefaultDownloadBlockSize)

	// For filesize 500GB expected blocksize is 10737424
	block, err = bb.calculateBlockSize(name, (500 * 1024 * 1024 * 1024))
	s.assert.Nil(err)
	s.assert.EqualValues(block, int64(10737424))

	// For filesize 1TB expected blocksize is 21990240  (1TB/50000 ~= rounded off to next multiple of 8)
	block, err = bb.calculateBlockSize(name, (1 * 1024 * 1024 * 1024 * 1024))
	s.assert.Nil(err)
	s.assert.EqualValues(block, int64(21990240))

	// For filesize 100TB expected blocksize is 2199023256  (100TB/50000 ~= rounded off to next multiple of 8)
	block, err = bb.calculateBlockSize(name, (100 * 1024 * 1024 * 1024 * 1024))
	s.assert.Nil(err)
	s.assert.EqualValues(block, int64(2199023256))

	// For filesize 190TB expected blocksize is 4178144192  (190TB/50000 ~= rounded off to next multiple of 8)
	block, err = bb.calculateBlockSize(name, (190 * 1024 * 1024 * 1024 * 1024))
	s.assert.Nil(err)
	s.assert.EqualValues(block, int64(4178144192))

	// Boundary condition which is exactly max size supported by sdk
	block, err = bb.calculateBlockSize(name, (blockblob.MaxStageBlockBytes * blockblob.MaxBlocks))
	s.assert.Nil(err)
	s.assert.EqualValues(block, int64(blockblob.MaxStageBlockBytes)) // 4194304000

	// For Filesize created using dd for 1TB size
	block, err = bb.calculateBlockSize(name, int64(1099511627776))
	s.assert.Nil(err)
	s.assert.EqualValues(block, int64(21990240))

	// Boundary condition 5 bytes less then max expected file size
	block, err = bb.calculateBlockSize(name, (blockblob.MaxStageBlockBytes*blockblob.MaxBlocks)-5)
	s.assert.Nil(err)
	s.assert.EqualValues(block, int64(blockblob.MaxStageBlockBytes))

	// Boundary condition 1 bytes more then max expected file size
	block, err = bb.calculateBlockSize(name, (blockblob.MaxStageBlockBytes*blockblob.MaxBlocks)+1)
	s.assert.NotNil(err)
	s.assert.EqualValues(block, 0)

	// Boundary condition 5 bytes more then max expected file size
	block, err = bb.calculateBlockSize(name, (blockblob.MaxStageBlockBytes*blockblob.MaxBlocks)+5)
	s.assert.NotNil(err)
	s.assert.EqualValues(block, 0)

	// Boundary condition file size one block short of file blocks
	block, err = bb.calculateBlockSize(name, (blockblob.MaxStageBlockBytes*blockblob.MaxBlocks)-blockblob.MaxStageBlockBytes)
	s.assert.Nil(err)
	s.assert.EqualValues(block, 4194220120)

	// Boundary condition one byte more then max block size
	block, err = bb.calculateBlockSize(name, (4194304001 * blockblob.MaxBlocks))
	s.assert.NotNil(err)
	s.assert.EqualValues(block, 0)

	// For filesize 200TB, error is expected as max 190TB only supported
	block, err = bb.calculateBlockSize(name, (200 * 1024 * 1024 * 1024 * 1024))
	s.assert.NotNil(err)
	s.assert.EqualValues(block, 0)
}

func (s *blockBlobTestSuite) TestGetFileBlockOffsetsSmallFile() {
	defer s.cleanupTest()
	// Setup
	name := generateFileName()
	h, _ := s.az.CreateFile(internal.CreateFileOptions{Name: name})
	testData := "testdatates1dat1tes2dat2tes3dat3tes4dat4"
	data := []byte(testData)

	s.az.WriteFile(internal.WriteFileOptions{Handle: h, Offset: 0, Data: data})

	// GetFileBlockOffsets
	offsetList, err := s.az.GetFileBlockOffsets(internal.GetFileBlockOffsetsOptions{Name: name})
	s.assert.Nil(err)
	s.assert.Len(offsetList.BlockList, 0)
	s.assert.True(offsetList.SmallFile())
	s.assert.EqualValues(0, offsetList.BlockIdLength)
}

func (s *blockBlobTestSuite) TestGetFileBlockOffsetsChunkedFile() {
	defer s.cleanupTest()
	// Setup
	name := generateFileName()
	s.az.CreateFile(internal.CreateFileOptions{Name: name})
	testData := "testdatates1dat1tes2dat2tes3dat3tes4dat4"
	data := []byte(testData)

	// use our method to make the max upload size (size before a blob is broken down to blocks) to 4 Bytes
	err := uploadReaderAtToBlockBlob(ctx, bytes.NewReader(data), int64(len(data)), 4, s.containerClient.NewBlockBlobClient(name), &blockblob.UploadBufferOptions{
		BlockSize: 4,
	})
	s.assert.Nil(err)

	// GetFileBlockOffsets
	offsetList, err := s.az.GetFileBlockOffsets(internal.GetFileBlockOffsetsOptions{Name: name})
	s.assert.Nil(err)
	s.assert.Len(offsetList.BlockList, 10)
	s.assert.Zero(offsetList.Flags)
	s.assert.EqualValues(16, offsetList.BlockIdLength)
}

func (s *blockBlobTestSuite) TestGetFileBlockOffsetsError() {
	defer s.cleanupTest()
	// Setup
	name := generateFileName()

	// GetFileBlockOffsets
	_, err := s.az.GetFileBlockOffsets(internal.GetFileBlockOffsetsOptions{Name: name})
	s.assert.NotNil(err)
}

func (s *blockBlobTestSuite) TestFlushFileEmptyFile() {
	defer s.cleanupTest()

	// Setup
	name := generateFileName()
	h, _ := s.az.CreateFile(internal.CreateFileOptions{Name: name})

	bol, _ := s.az.GetFileBlockOffsets(internal.GetFileBlockOffsetsOptions{Name: name})
	handlemap.CreateCacheObject(int64(16*MB), h)
	h.CacheObj.BlockOffsetList = bol

	err := s.az.FlushFile(internal.FlushFileOptions{Handle: h})
	s.assert.Nil(err)

	output, err := s.az.ReadFile(internal.ReadFileOptions{Handle: h})
	s.assert.Nil(err)
	s.assert.EqualValues("", output)
}

func (s *blockBlobTestSuite) TestFlushFileChunkedFile() {
	defer s.cleanupTest()

	// Setup
	name := generateFileName()
	h, _ := s.az.CreateFile(internal.CreateFileOptions{Name: name})
	data := make([]byte, 16*MB)
	rand.Read(data)

	// use our method to make the max upload size (size before a blob is broken down to blocks) to 4 Bytes
	err := uploadReaderAtToBlockBlob(ctx, bytes.NewReader(data), int64(len(data)), 4, s.containerClient.NewBlockBlobClient(name), &blockblob.UploadBufferOptions{
		BlockSize: 4 * MB,
	})
	s.assert.Nil(err)
	bol, _ := s.az.GetFileBlockOffsets(internal.GetFileBlockOffsetsOptions{Name: name})
	handlemap.CreateCacheObject(int64(16*MB), h)
	h.CacheObj.BlockOffsetList = bol

	err = s.az.FlushFile(internal.FlushFileOptions{Handle: h})
	s.assert.Nil(err)

	output, err := s.az.ReadFile(internal.ReadFileOptions{Handle: h})
	s.assert.Nil(err)
	s.assert.EqualValues(data, output)
}

func (s *blockBlobTestSuite) TestFlushFileUpdateChunkedFile() {
	defer s.cleanupTest()

	// Setup
	name := generateFileName()
	blockSize := 4 * MB
	h, _ := s.az.CreateFile(internal.CreateFileOptions{Name: name})
	data := make([]byte, 16*MB)
	rand.Read(data)

	// use our method to make the max upload size (size before a blob is broken down to blocks) to 4 Bytes
	err := uploadReaderAtToBlockBlob(ctx, bytes.NewReader(data), int64(len(data)), 4, s.containerClient.NewBlockBlobClient(name), &blockblob.UploadBufferOptions{
		BlockSize: int64(blockSize),
	})
	s.assert.Nil(err)
	bol, _ := s.az.GetFileBlockOffsets(internal.GetFileBlockOffsetsOptions{Name: name})
	handlemap.CreateCacheObject(int64(16*MB), h)
	h.CacheObj.BlockOffsetList = bol

	updatedBlock := make([]byte, 2*MB)
	rand.Read(updatedBlock)
	h.CacheObj.BlockOffsetList.BlockList[1].Data = make([]byte, blockSize)
	s.az.storage.ReadInBuffer(name, int64(blockSize), int64(blockSize), h.CacheObj.BlockOffsetList.BlockList[1].Data, nil)
	copy(h.CacheObj.BlockOffsetList.BlockList[1].Data[MB:2*MB+MB], updatedBlock)
	h.CacheObj.BlockOffsetList.BlockList[1].Flags.Set(common.DirtyBlock)

	err = s.az.FlushFile(internal.FlushFileOptions{Handle: h})
	s.assert.Nil(err)

	output, err := s.az.ReadFile(internal.ReadFileOptions{Handle: h})
	s.assert.Nil(err)
	s.assert.NotEqualValues(data, output)
	s.assert.EqualValues(data[:5*MB], output[:5*MB])
	s.assert.EqualValues(updatedBlock, output[5*MB:5*MB+2*MB])
	s.assert.EqualValues(data[7*MB:], output[7*MB:])
}

func (s *blockBlobTestSuite) TestFlushFileTruncateUpdateChunkedFile() {
	defer s.cleanupTest()

	// Setup
	name := generateFileName()
	blockSize := 4 * MB
	h, _ := s.az.CreateFile(internal.CreateFileOptions{Name: name})
	data := make([]byte, 16*MB)
	rand.Read(data)

	// use our method to make the max upload size (size before a blob is broken down to blocks) to 4 Bytes
	err := uploadReaderAtToBlockBlob(ctx, bytes.NewReader(data), int64(len(data)), 4, s.containerClient.NewBlockBlobClient(name), &blockblob.UploadBufferOptions{
		BlockSize: int64(blockSize),
	})
	s.assert.Nil(err)
	bol, _ := s.az.GetFileBlockOffsets(internal.GetFileBlockOffsetsOptions{Name: name})
	handlemap.CreateCacheObject(int64(16*MB), h)
	h.CacheObj.BlockOffsetList = bol

	// truncate block
	h.CacheObj.BlockOffsetList.BlockList[1].Data = make([]byte, blockSize/2)
	h.CacheObj.BlockOffsetList.BlockList[1].EndIndex = int64(blockSize + blockSize/2)
	s.az.storage.ReadInBuffer(name, int64(blockSize), int64(blockSize)/2, h.CacheObj.BlockOffsetList.BlockList[1].Data, nil)
	h.CacheObj.BlockOffsetList.BlockList[1].Flags.Set(common.DirtyBlock)

	// remove 2 blocks
	h.CacheObj.BlockOffsetList.BlockList = h.CacheObj.BlockOffsetList.BlockList[:2]

	err = s.az.FlushFile(internal.FlushFileOptions{Handle: h})
	s.assert.Nil(err)

	output, err := s.az.ReadFile(internal.ReadFileOptions{Handle: h})
	s.assert.Nil(err)
	s.assert.NotEqualValues(data, output)
	s.assert.EqualValues(data[:6*MB], output[:6*MB])
}

func (s *blockBlobTestSuite) TestFlushFileAppendBlocksEmptyFile() {
	defer s.cleanupTest()

	// Setup
	name := generateFileName()
	blockSize := 2 * MB
	h, _ := s.az.CreateFile(internal.CreateFileOptions{Name: name})

	bol, _ := s.az.GetFileBlockOffsets(internal.GetFileBlockOffsetsOptions{Name: name})
	handlemap.CreateCacheObject(int64(12*MB), h)
	h.CacheObj.BlockOffsetList = bol
	h.CacheObj.BlockIdLength = 16

	data1 := make([]byte, blockSize)
	rand.Read(data1)
	blk1 := &common.Block{
		StartIndex: 0,
		EndIndex:   int64(blockSize),
		Id:         base64.StdEncoding.EncodeToString(common.NewUUIDWithLength(h.CacheObj.BlockIdLength)),
		Data:       data1,
	}
	blk1.Flags.Set(common.DirtyBlock)

	data2 := make([]byte, blockSize)
	rand.Read(data2)
	blk2 := &common.Block{
		StartIndex: int64(blockSize),
		EndIndex:   2 * int64(blockSize),
		Id:         base64.StdEncoding.EncodeToString(common.NewUUIDWithLength(h.CacheObj.BlockIdLength)),
		Data:       data2,
	}
	blk2.Flags.Set(common.DirtyBlock)

	data3 := make([]byte, blockSize)
	rand.Read(data3)
	blk3 := &common.Block{
		StartIndex: 2 * int64(blockSize),
		EndIndex:   3 * int64(blockSize),
		Id:         base64.StdEncoding.EncodeToString(common.NewUUIDWithLength(h.CacheObj.BlockIdLength)),
		Data:       data3,
	}
	blk3.Flags.Set(common.DirtyBlock)
	h.CacheObj.BlockOffsetList.BlockList = append(h.CacheObj.BlockOffsetList.BlockList, blk1, blk2, blk3)
	bol.Flags.Clear(common.SmallFile)

	err := s.az.FlushFile(internal.FlushFileOptions{Handle: h})
	s.assert.Nil(err)

	output, err := s.az.ReadFile(internal.ReadFileOptions{Handle: h})
	s.assert.Nil(err)
	s.assert.EqualValues(blk1.Data, output[0:blockSize])
	s.assert.EqualValues(blk2.Data, output[blockSize:2*blockSize])
	s.assert.EqualValues(blk3.Data, output[2*blockSize:3*blockSize])
}

func (s *blockBlobTestSuite) TestFlushFileAppendBlocksChunkedFile() {
	defer s.cleanupTest()

	// Setup
	name := generateFileName()
	blockSize := 2 * MB
	fileSize := 16 * MB
	h, _ := s.az.CreateFile(internal.CreateFileOptions{Name: name})
	data := make([]byte, fileSize)
	rand.Read(data)

	// use our method to make the max upload size (size before a blob is broken down to blocks) to 4 Bytes
	err := uploadReaderAtToBlockBlob(ctx, bytes.NewReader(data), int64(len(data)), 4, s.containerClient.NewBlockBlobClient(name), &blockblob.UploadBufferOptions{
		BlockSize: int64(blockSize),
	})
	s.assert.Nil(err)
	bol, _ := s.az.GetFileBlockOffsets(internal.GetFileBlockOffsetsOptions{Name: name})
	handlemap.CreateCacheObject(int64(16*MB), h)
	h.CacheObj.BlockOffsetList = bol
	h.CacheObj.BlockIdLength = 16

	data1 := make([]byte, blockSize)
	rand.Read(data1)
	blk1 := &common.Block{
		StartIndex: int64(fileSize),
		EndIndex:   int64(fileSize + blockSize),
		Id:         base64.StdEncoding.EncodeToString(common.NewUUIDWithLength(h.CacheObj.BlockIdLength)),
		Data:       data1,
	}
	blk1.Flags.Set(common.DirtyBlock)

	data2 := make([]byte, blockSize)
	rand.Read(data2)
	blk2 := &common.Block{
		StartIndex: int64(fileSize + blockSize),
		EndIndex:   int64(fileSize + 2*blockSize),
		Id:         base64.StdEncoding.EncodeToString(common.NewUUIDWithLength(h.CacheObj.BlockIdLength)),
		Data:       data2,
	}
	blk2.Flags.Set(common.DirtyBlock)

	data3 := make([]byte, blockSize)
	rand.Read(data3)
	blk3 := &common.Block{
		StartIndex: int64(fileSize + 2*blockSize),
		EndIndex:   int64(fileSize + 3*blockSize),
		Id:         base64.StdEncoding.EncodeToString(common.NewUUIDWithLength(h.CacheObj.BlockIdLength)),
		Data:       data3,
	}
	blk3.Flags.Set(common.DirtyBlock)
	h.CacheObj.BlockOffsetList.BlockList = append(h.CacheObj.BlockOffsetList.BlockList, blk1, blk2, blk3)
	bol.Flags.Clear(common.SmallFile)

	err = s.az.FlushFile(internal.FlushFileOptions{Handle: h})
	s.assert.Nil(err)

	output, err := s.az.ReadFile(internal.ReadFileOptions{Handle: h})
	s.assert.Nil(err)
	s.assert.EqualValues(data, output[0:fileSize])
	s.assert.EqualValues(blk1.Data, output[fileSize:fileSize+blockSize])
	s.assert.EqualValues(blk2.Data, output[fileSize+blockSize:fileSize+2*blockSize])
	s.assert.EqualValues(blk3.Data, output[fileSize+2*blockSize:fileSize+3*blockSize])
}

func (s *blockBlobTestSuite) TestFlushFileTruncateBlocksEmptyFile() {
	defer s.cleanupTest()

	// Setup
	name := generateFileName()
	blockSize := 4 * MB
	h, _ := s.az.CreateFile(internal.CreateFileOptions{Name: name})

	bol, _ := s.az.GetFileBlockOffsets(internal.GetFileBlockOffsetsOptions{Name: name})
	handlemap.CreateCacheObject(int64(12*MB), h)
	h.CacheObj.BlockOffsetList = bol
	h.CacheObj.BlockIdLength = 16

	blk1 := &common.Block{
		StartIndex: 0,
		EndIndex:   int64(blockSize),
		Id:         base64.StdEncoding.EncodeToString(common.NewUUIDWithLength(h.CacheObj.BlockIdLength)),
	}
	blk1.Flags.Set(common.TruncatedBlock)
	blk1.Flags.Set(common.DirtyBlock)

	blk2 := &common.Block{
		StartIndex: int64(blockSize),
		EndIndex:   2 * int64(blockSize),
		Id:         base64.StdEncoding.EncodeToString(common.NewUUIDWithLength(h.CacheObj.BlockIdLength)),
	}
	blk2.Flags.Set(common.TruncatedBlock)
	blk2.Flags.Set(common.DirtyBlock)

	blk3 := &common.Block{
		StartIndex: 2 * int64(blockSize),
		EndIndex:   3 * int64(blockSize),
		Id:         base64.StdEncoding.EncodeToString(common.NewUUIDWithLength(h.CacheObj.BlockIdLength)),
	}
	blk3.Flags.Set(common.TruncatedBlock)
	blk3.Flags.Set(common.DirtyBlock)
	h.CacheObj.BlockOffsetList.BlockList = append(h.CacheObj.BlockOffsetList.BlockList, blk1, blk2, blk3)
	bol.Flags.Clear(common.SmallFile)

	err := s.az.FlushFile(internal.FlushFileOptions{Handle: h})
	s.assert.Nil(err)

	output, err := s.az.ReadFile(internal.ReadFileOptions{Handle: h})
	s.assert.Nil(err)
	data := make([]byte, 3*blockSize)
	s.assert.EqualValues(data, output)
}

func (s *blockBlobTestSuite) TestFlushFileTruncateBlocksChunkedFile() {
	defer s.cleanupTest()

	// Setup
	name := generateFileName()
	blockSize := 4 * MB
	fileSize := 16 * MB
	h, _ := s.az.CreateFile(internal.CreateFileOptions{Name: name})
	data := make([]byte, fileSize)
	rand.Read(data)

	// use our method to make the max upload size (size before a blob is broken down to blocks) to 4 Bytes
	err := uploadReaderAtToBlockBlob(ctx, bytes.NewReader(data), int64(len(data)), 4, s.containerClient.NewBlockBlobClient(name), &blockblob.UploadBufferOptions{
		BlockSize: int64(blockSize),
	})
	s.assert.Nil(err)
	bol, _ := s.az.GetFileBlockOffsets(internal.GetFileBlockOffsetsOptions{Name: name})
	handlemap.CreateCacheObject(int64(16*MB), h)
	h.CacheObj.BlockOffsetList = bol
	h.CacheObj.BlockIdLength = 16

	blk1 := &common.Block{
		StartIndex: int64(fileSize),
		EndIndex:   int64(fileSize + blockSize),
		Id:         base64.StdEncoding.EncodeToString(common.NewUUIDWithLength(h.CacheObj.BlockIdLength)),
	}
	blk1.Flags.Set(common.TruncatedBlock)
	blk1.Flags.Set(common.DirtyBlock)

	blk2 := &common.Block{
		StartIndex: int64(fileSize + blockSize),
		EndIndex:   int64(fileSize + 2*blockSize),
		Id:         base64.StdEncoding.EncodeToString(common.NewUUIDWithLength(h.CacheObj.BlockIdLength)),
	}
	blk2.Flags.Set(common.TruncatedBlock)
	blk2.Flags.Set(common.DirtyBlock)

	blk3 := &common.Block{
		StartIndex: int64(fileSize + 2*blockSize),
		EndIndex:   int64(fileSize + 3*blockSize),
		Id:         base64.StdEncoding.EncodeToString(common.NewUUIDWithLength(h.CacheObj.BlockIdLength)),
	}
	blk3.Flags.Set(common.TruncatedBlock)
	blk3.Flags.Set(common.DirtyBlock)
	h.CacheObj.BlockOffsetList.BlockList = append(h.CacheObj.BlockOffsetList.BlockList, blk1, blk2, blk3)
	bol.Flags.Clear(common.SmallFile)

	err = s.az.FlushFile(internal.FlushFileOptions{Handle: h})
	s.assert.Nil(err)

	output, err := s.az.ReadFile(internal.ReadFileOptions{Handle: h})
	s.assert.Nil(err)
	s.assert.EqualValues(data, output[:fileSize])
	emptyData := make([]byte, 3*blockSize)
	s.assert.EqualValues(emptyData, output[fileSize:])
}

func (s *blockBlobTestSuite) TestFlushFileAppendAndTruncateBlocksEmptyFile() {
	defer s.cleanupTest()

	// Setup
	name := generateFileName()
	blockSize := 7 * MB
	h, _ := s.az.CreateFile(internal.CreateFileOptions{Name: name})

	bol, _ := s.az.GetFileBlockOffsets(internal.GetFileBlockOffsetsOptions{Name: name})
	handlemap.CreateCacheObject(int64(12*MB), h)
	h.CacheObj.BlockOffsetList = bol
	h.CacheObj.BlockIdLength = 16

	data1 := make([]byte, blockSize)
	rand.Read(data1)
	blk1 := &common.Block{
		StartIndex: 0,
		EndIndex:   int64(blockSize),
		Id:         base64.StdEncoding.EncodeToString(common.NewUUIDWithLength(h.CacheObj.BlockIdLength)),
		Data:       data1,
	}
	blk1.Flags.Set(common.DirtyBlock)

	blk2 := &common.Block{
		StartIndex: int64(blockSize),
		EndIndex:   2 * int64(blockSize),
		Id:         base64.StdEncoding.EncodeToString(common.NewUUIDWithLength(h.CacheObj.BlockIdLength)),
	}
	blk2.Flags.Set(common.DirtyBlock)
	blk2.Flags.Set(common.TruncatedBlock)

	blk3 := &common.Block{
		StartIndex: 2 * int64(blockSize),
		EndIndex:   3 * int64(blockSize),
		Id:         base64.StdEncoding.EncodeToString(common.NewUUIDWithLength(h.CacheObj.BlockIdLength)),
	}
	blk3.Flags.Set(common.DirtyBlock)
	blk3.Flags.Set(common.TruncatedBlock)
	h.CacheObj.BlockOffsetList.BlockList = append(h.CacheObj.BlockOffsetList.BlockList, blk1, blk2, blk3)
	bol.Flags.Clear(common.SmallFile)

	err := s.az.FlushFile(internal.FlushFileOptions{Handle: h})
	s.assert.Nil(err)

	output, err := s.az.ReadFile(internal.ReadFileOptions{Handle: h})
	s.assert.Nil(err)
	data := make([]byte, blockSize)
	s.assert.EqualValues(blk1.Data, output[0:blockSize])
	s.assert.EqualValues(data, output[blockSize:2*blockSize])
	s.assert.EqualValues(data, output[2*blockSize:3*blockSize])
}

func (s *blockBlobTestSuite) TestFlushFileAppendAndTruncateBlocksChunkedFile() {
	defer s.cleanupTest()

	// Setup
	name := generateFileName()
	blockSize := 7 * MB
	fileSize := 16 * MB
	h, _ := s.az.CreateFile(internal.CreateFileOptions{Name: name})
	data := make([]byte, fileSize)
	rand.Read(data)

	// use our method to make the max upload size (size before a blob is broken down to blocks) to 4 Bytes
	err := uploadReaderAtToBlockBlob(ctx, bytes.NewReader(data), int64(len(data)), 4, s.containerClient.NewBlockBlobClient(name), &blockblob.UploadBufferOptions{
		BlockSize: int64(blockSize),
	})
	s.assert.Nil(err)
	bol, _ := s.az.GetFileBlockOffsets(internal.GetFileBlockOffsetsOptions{Name: name})
	handlemap.CreateCacheObject(int64(16*MB), h)
	h.CacheObj.BlockOffsetList = bol
	h.CacheObj.BlockIdLength = 16

	data1 := make([]byte, blockSize)
	rand.Read(data1)
	blk1 := &common.Block{
		StartIndex: int64(fileSize),
		EndIndex:   int64(fileSize + blockSize),
		Id:         base64.StdEncoding.EncodeToString(common.NewUUIDWithLength(h.CacheObj.BlockIdLength)),
		Data:       data1,
	}
	blk1.Flags.Set(common.DirtyBlock)

	blk2 := &common.Block{
		StartIndex: int64(fileSize + blockSize),
		EndIndex:   int64(fileSize + 2*blockSize),
		Id:         base64.StdEncoding.EncodeToString(common.NewUUIDWithLength(h.CacheObj.BlockIdLength)),
	}
	blk2.Flags.Set(common.DirtyBlock)
	blk2.Flags.Set(common.TruncatedBlock)

	blk3 := &common.Block{
		StartIndex: int64(fileSize + 2*blockSize),
		EndIndex:   int64(fileSize + 3*blockSize),
		Id:         base64.StdEncoding.EncodeToString(common.NewUUIDWithLength(h.CacheObj.BlockIdLength)),
	}
	blk3.Flags.Set(common.DirtyBlock)
	blk3.Flags.Set(common.TruncatedBlock)
	h.CacheObj.BlockOffsetList.BlockList = append(h.CacheObj.BlockOffsetList.BlockList, blk1, blk2, blk3)
	bol.Flags.Clear(common.SmallFile)

	err = s.az.FlushFile(internal.FlushFileOptions{Handle: h})
	s.assert.Nil(err)

	// file should be empty
	output, err := s.az.ReadFile(internal.ReadFileOptions{Handle: h})
	s.assert.Nil(err)
	s.assert.EqualValues(data, output[:fileSize])
	emptyData := make([]byte, blockSize)
	s.assert.EqualValues(blk1.Data, output[fileSize:fileSize+blockSize])
	s.assert.EqualValues(emptyData, output[fileSize+blockSize:fileSize+2*blockSize])
	s.assert.EqualValues(emptyData, output[fileSize+2*blockSize:fileSize+3*blockSize])
}

func (s *blockBlobTestSuite) TestUpdateConfig() {
	defer s.cleanupTest()

	s.az.storage.UpdateConfig(AzStorageConfig{
		blockSize:             7 * MB,
		maxConcurrency:        4,
		defaultTier:           to.Ptr(blob.AccessTierArchive),
		ignoreAccessModifiers: true,
	})

	s.assert.EqualValues(7*MB, s.az.storage.(*BlockBlob).Config.blockSize)
	s.assert.EqualValues(4, s.az.storage.(*BlockBlob).Config.maxConcurrency)
	s.assert.EqualValues(blob.AccessTierArchive, *s.az.storage.(*BlockBlob).Config.defaultTier)
	s.assert.True(s.az.storage.(*BlockBlob).Config.ignoreAccessModifiers)
}

func (s *blockBlobTestSuite) TestMD5SetOnUpload() {
	defer s.cleanupTest()
	vdConfig := fmt.Sprintf("azstorage:\n  account-name: %s\n  endpoint: https://%s.blob.core.windows.net/\n  type: block\n  account-key: %s\n  mode: key\n  container: %s\n  fail-unsupported-op: true\n  virtual-directory: true",
		storageTestConfigurationParameters.BlockAccount, storageTestConfigurationParameters.BlockAccount, storageTestConfigurationParameters.BlockKey, s.container)
	configs := []string{"", vdConfig}
	for _, c := range configs {
		// This is a little janky but required since testify suite does not support running setup or clean up for subtests.
		s.tearDownTestHelper(false)
		s.setupTestHelper(c, s.container, true)
		testName := ""
		if c != "" {
			testName = "virtual-directory"
		}
		s.Run(testName, func() {
			// Setup
			s.tearDownTestHelper(false) // Don't delete the generated container.

			config := fmt.Sprintf("azstorage:\n  account-name: %s\n  endpoint: https://%s.blob.core.windows.net/\n  type: block\n  account-key: %s\n  mode: key\n  container: %s\n  update-md5: true\n",
				storageTestConfigurationParameters.BlockAccount, storageTestConfigurationParameters.BlockAccount, storageTestConfigurationParameters.BlockKey, s.container)
			s.setupTestHelper(config, s.container, true)

			name := generateFileName()
			f, err := os.Create(name)
			s.assert.Nil(err)
			s.assert.NotNil(f)

			data := make([]byte, blockblob.MaxUploadBlobBytes+1)
			_, _ = rand.Read(data)

			n, err := f.Write(data)
			s.assert.Nil(err)
			s.assert.EqualValues(n, blockblob.MaxUploadBlobBytes+1)
			_, _ = f.Seek(0, 0)

			err = s.az.storage.WriteFromFile(name, nil, f)
			s.assert.Nil(err)

			prop, err := s.az.storage.GetAttr(name)
			s.assert.Nil(err)
			s.assert.NotEmpty(prop.MD5)

			_, _ = f.Seek(0, 0)
			localMD5, err := getMD5(f)
			s.assert.Nil(err)
			s.assert.EqualValues(localMD5, prop.MD5)

			_ = s.az.storage.DeleteFile(name)
			_ = f.Close()
			_ = os.Remove(name)
		})
	}
}

func (s *blockBlobTestSuite) TestMD5NotSetOnUpload() {
	defer s.cleanupTest()
	vdConfig := fmt.Sprintf("azstorage:\n  account-name: %s\n  endpoint: https://%s.blob.core.windows.net/\n  type: block\n  account-key: %s\n  mode: key\n  container: %s\n  fail-unsupported-op: true\n  virtual-directory: true",
		storageTestConfigurationParameters.BlockAccount, storageTestConfigurationParameters.BlockAccount, storageTestConfigurationParameters.BlockKey, s.container)
	configs := []string{"", vdConfig}
	for _, c := range configs {
		// This is a little janky but required since testify suite does not support running setup or clean up for subtests.
		s.tearDownTestHelper(false)
		s.setupTestHelper(c, s.container, true)
		testName := ""
		if c != "" {
			testName = "virtual-directory"
		}
		s.Run(testName, func() {
			// Setup
			s.tearDownTestHelper(false) // Don't delete the generated container.

			config := fmt.Sprintf("azstorage:\n  account-name: %s\n  endpoint: https://%s.blob.core.windows.net/\n  type: block\n  account-key: %s\n  mode: key\n  container: %s\n  update-md5: false\n",
				storageTestConfigurationParameters.BlockAccount, storageTestConfigurationParameters.BlockAccount, storageTestConfigurationParameters.BlockKey, s.container)
			s.setupTestHelper(config, s.container, true)

			name := generateFileName()
			f, err := os.Create(name)
			s.assert.Nil(err)
			s.assert.NotNil(f)

			data := make([]byte, blockblob.MaxUploadBlobBytes+1)
			_, _ = rand.Read(data)

			n, err := f.Write(data)
			s.assert.Nil(err)
			s.assert.EqualValues(n, blockblob.MaxUploadBlobBytes+1)
			_, _ = f.Seek(0, 0)

			err = s.az.storage.WriteFromFile(name, nil, f)
			s.assert.Nil(err)

			prop, err := s.az.storage.GetAttr(name)
			s.assert.Nil(err)
			s.assert.Empty(prop.MD5)

			_ = s.az.storage.DeleteFile(name)
			_ = f.Close()
			_ = os.Remove(name)
		})
	}
}

func (s *blockBlobTestSuite) TestMD5AutoSetOnUpload() {
	defer s.cleanupTest()
	vdConfig := fmt.Sprintf("azstorage:\n  account-name: %s\n  endpoint: https://%s.blob.core.windows.net/\n  type: block\n  account-key: %s\n  mode: key\n  container: %s\n  fail-unsupported-op: true\n  virtual-directory: true",
		storageTestConfigurationParameters.BlockAccount, storageTestConfigurationParameters.BlockAccount, storageTestConfigurationParameters.BlockKey, s.container)
	configs := []string{"", vdConfig}
	for _, c := range configs {
		// This is a little janky but required since testify suite does not support running setup or clean up for subtests.
		s.tearDownTestHelper(false)
		s.setupTestHelper(c, s.container, true)
		testName := ""
		if c != "" {
			testName = "virtual-directory"
		}
		s.Run(testName, func() {
			// Setup
			s.tearDownTestHelper(false) // Don't delete the generated container.

			config := fmt.Sprintf("azstorage:\n  account-name: %s\n  endpoint: https://%s.blob.core.windows.net/\n  type: block\n  account-key: %s\n  mode: key\n  container: %s\n  update-md5: false\n",
				storageTestConfigurationParameters.BlockAccount, storageTestConfigurationParameters.BlockAccount, storageTestConfigurationParameters.BlockKey, s.container)
			s.setupTestHelper(config, s.container, true)

			name := generateFileName()
			f, err := os.Create(name)
			s.assert.Nil(err)
			s.assert.NotNil(f)

			data := make([]byte, 100)
			_, _ = rand.Read(data)

			n, err := f.Write(data)
			s.assert.Nil(err)
			s.assert.EqualValues(n, 100)
			_, _ = f.Seek(0, 0)

			err = s.az.storage.WriteFromFile(name, nil, f)
			s.assert.Nil(err)

			prop, err := s.az.storage.GetAttr(name)
			s.assert.Nil(err)
			s.assert.NotEmpty(prop.MD5)

			_, _ = f.Seek(0, 0)
			localMD5, err := getMD5(f)
			s.assert.Nil(err)
			s.assert.EqualValues(localMD5, prop.MD5)

			_ = s.az.storage.DeleteFile(name)
			_ = f.Close()
			_ = os.Remove(name)
		})
	}
}

func (s *blockBlobTestSuite) TestInvalidateMD5PostUpload() {
	defer s.cleanupTest()
	vdConfig := fmt.Sprintf("azstorage:\n  account-name: %s\n  endpoint: https://%s.blob.core.windows.net/\n  type: block\n  account-key: %s\n  mode: key\n  container: %s\n  fail-unsupported-op: true\n  virtual-directory: true",
		storageTestConfigurationParameters.BlockAccount, storageTestConfigurationParameters.BlockAccount, storageTestConfigurationParameters.BlockKey, s.container)
	configs := []string{"", vdConfig}
	for _, c := range configs {
		// This is a little janky but required since testify suite does not support running setup or clean up for subtests.
		s.tearDownTestHelper(false)
		s.setupTestHelper(c, s.container, true)
		testName := ""
		if c != "" {
			testName = "virtual-directory"
		}
		s.Run(testName, func() {
			// Setup
			s.tearDownTestHelper(false) // Don't delete the generated container.

			config := fmt.Sprintf("azstorage:\n  account-name: %s\n  endpoint: https://%s.blob.core.windows.net/\n  type: block\n  account-key: %s\n  mode: key\n  container: %s\n  update-md5: true\n  validate-md5: true\n",
				storageTestConfigurationParameters.BlockAccount, storageTestConfigurationParameters.BlockAccount, storageTestConfigurationParameters.BlockKey, s.container)
			s.setupTestHelper(config, s.container, true)

			name := generateFileName()
			f, err := os.Create(name)
			s.assert.Nil(err)
			s.assert.NotNil(f)

			data := make([]byte, 100)
			_, _ = rand.Read(data)

			n, err := f.Write(data)
			s.assert.Nil(err)
			s.assert.EqualValues(n, 100)
			_, _ = f.Seek(0, 0)

			err = s.az.storage.WriteFromFile(name, nil, f)
			s.assert.Nil(err)

			blobClient := s.containerClient.NewBlobClient(name)
			_, _ = blobClient.SetHTTPHeaders(context.Background(), blob.HTTPHeaders{BlobContentMD5: []byte("blobfuse")}, nil)

			prop, err := s.az.storage.GetAttr(name)
			s.assert.Nil(err)
			s.assert.NotEmpty(prop.MD5)

			_, _ = f.Seek(0, 0)
			localMD5, err := getMD5(f)
			s.assert.Nil(err)
			s.assert.NotEqualValues(localMD5, prop.MD5)

			_ = s.az.storage.DeleteFile(name)
			_ = f.Close()
			_ = os.Remove(name)
		})
	}
}

func (s *blockBlobTestSuite) TestValidateAutoMD5OnRead() {
	defer s.cleanupTest()
	vdConfig := fmt.Sprintf("azstorage:\n  account-name: %s\n  endpoint: https://%s.blob.core.windows.net/\n  type: block\n  account-key: %s\n  mode: key\n  container: %s\n  fail-unsupported-op: true\n  virtual-directory: true",
		storageTestConfigurationParameters.BlockAccount, storageTestConfigurationParameters.BlockAccount, storageTestConfigurationParameters.BlockKey, s.container)
	configs := []string{"", vdConfig}
	for _, c := range configs {
		// This is a little janky but required since testify suite does not support running setup or clean up for subtests.
		s.tearDownTestHelper(false)
		s.setupTestHelper(c, s.container, true)
		testName := ""
		if c != "" {
			testName = "virtual-directory"
		}
		s.Run(testName, func() {
			// Setup
			s.tearDownTestHelper(false) // Don't delete the generated container.

			config := fmt.Sprintf("azstorage:\n  account-name: %s\n  endpoint: https://%s.blob.core.windows.net/\n  type: block\n  account-key: %s\n  mode: key\n  container: %s\n  update-md5: false\n  validate-md5: true\n",
				storageTestConfigurationParameters.BlockAccount, storageTestConfigurationParameters.BlockAccount, storageTestConfigurationParameters.BlockKey, s.container)
			s.setupTestHelper(config, s.container, true)

			name := generateFileName()
			f, err := os.Create(name)
			s.assert.Nil(err)
			s.assert.NotNil(f)

			data := make([]byte, 100)
			_, _ = rand.Read(data)

			n, err := f.Write(data)
			s.assert.Nil(err)
			s.assert.EqualValues(n, 100)
			_, _ = f.Seek(0, 0)

			err = s.az.storage.WriteFromFile(name, nil, f)
			s.assert.Nil(err)
			_ = f.Close()
			_ = os.Remove(name)

			prop, err := s.az.storage.GetAttr(name)
			s.assert.Nil(err)
			s.assert.NotEmpty(prop.MD5)

			f, err = os.Create(name)
			s.assert.Nil(err)
			s.assert.NotNil(f)

			err = s.az.storage.ReadToFile(name, 0, 100, f)
			s.assert.Nil(err)

			_ = s.az.storage.DeleteFile(name)
			_ = os.Remove(name)
		})
	}
}

func (s *blockBlobTestSuite) TestValidateManualMD5OnRead() {
	defer s.cleanupTest()
	vdConfig := fmt.Sprintf("azstorage:\n  account-name: %s\n  endpoint: https://%s.blob.core.windows.net/\n  type: block\n  account-key: %s\n  mode: key\n  container: %s\n  fail-unsupported-op: true\n  virtual-directory: true",
		storageTestConfigurationParameters.BlockAccount, storageTestConfigurationParameters.BlockAccount, storageTestConfigurationParameters.BlockKey, s.container)
	configs := []string{"", vdConfig}
	for _, c := range configs {
		// This is a little janky but required since testify suite does not support running setup or clean up for subtests.
		s.tearDownTestHelper(false)
		s.setupTestHelper(c, s.container, true)
		testName := ""
		if c != "" {
			testName = "virtual-directory"
		}
		s.Run(testName, func() {
			// Setup
			s.tearDownTestHelper(false) // Don't delete the generated container.

			config := fmt.Sprintf("azstorage:\n  account-name: %s\n  endpoint: https://%s.blob.core.windows.net/\n  type: block\n  account-key: %s\n  mode: key\n  container: %s\n  update-md5: true\n  validate-md5: true\n",
				storageTestConfigurationParameters.BlockAccount, storageTestConfigurationParameters.BlockAccount, storageTestConfigurationParameters.BlockKey, s.container)
			s.setupTestHelper(config, s.container, true)

			name := generateFileName()
			f, err := os.Create(name)
			s.assert.Nil(err)
			s.assert.NotNil(f)

			data := make([]byte, blockblob.MaxUploadBlobBytes+1)
			_, _ = rand.Read(data)

			n, err := f.Write(data)
			s.assert.Nil(err)
			s.assert.EqualValues(n, blockblob.MaxUploadBlobBytes+1)
			_, _ = f.Seek(0, 0)

			err = s.az.storage.WriteFromFile(name, nil, f)
			s.assert.Nil(err)
			_ = f.Close()
			_ = os.Remove(name)

			prop, err := s.az.storage.GetAttr(name)
			s.assert.Nil(err)
			s.assert.NotEmpty(prop.MD5)

			f, err = os.Create(name)
			s.assert.Nil(err)
			s.assert.NotNil(f)

			err = s.az.storage.ReadToFile(name, 0, blockblob.MaxUploadBlobBytes+1, f)
			s.assert.Nil(err)

			_ = s.az.storage.DeleteFile(name)
			_ = os.Remove(name)
		})
	}
}

func (s *blockBlobTestSuite) TestInvalidMD5OnRead() {
	defer s.cleanupTest()
	vdConfig := fmt.Sprintf("azstorage:\n  account-name: %s\n  endpoint: https://%s.blob.core.windows.net/\n  type: block\n  account-key: %s\n  mode: key\n  container: %s\n  fail-unsupported-op: true\n  virtual-directory: true",
		storageTestConfigurationParameters.BlockAccount, storageTestConfigurationParameters.BlockAccount, storageTestConfigurationParameters.BlockKey, s.container)
	configs := []string{"", vdConfig}
	for _, c := range configs {
		// This is a little janky but required since testify suite does not support running setup or clean up for subtests.
		s.tearDownTestHelper(false)
		s.setupTestHelper(c, s.container, true)
		testName := ""
		if c != "" {
			testName = "virtual-directory"
		}
		s.Run(testName, func() {
			// Setup
			s.tearDownTestHelper(false) // Don't delete the generated container.

			config := fmt.Sprintf("azstorage:\n  account-name: %s\n  endpoint: https://%s.blob.core.windows.net/\n  type: block\n  account-key: %s\n  mode: key\n  container: %s\n  update-md5: true\n  validate-md5: true\n",
				storageTestConfigurationParameters.BlockAccount, storageTestConfigurationParameters.BlockAccount, storageTestConfigurationParameters.BlockKey, s.container)
			s.setupTestHelper(config, s.container, true)

			name := generateFileName()
			f, err := os.Create(name)
			s.assert.Nil(err)
			s.assert.NotNil(f)

			data := make([]byte, 100)
			_, _ = rand.Read(data)

			n, err := f.Write(data)
			s.assert.Nil(err)
			s.assert.EqualValues(n, 100)
			_, _ = f.Seek(0, 0)

			err = s.az.storage.WriteFromFile(name, nil, f)
			s.assert.Nil(err)
			_ = f.Close()
			_ = os.Remove(name)

			blobClient := s.containerClient.NewBlobClient(name)
			_, _ = blobClient.SetHTTPHeaders(context.Background(), blob.HTTPHeaders{BlobContentMD5: []byte("blobfuse")}, nil)

			prop, err := s.az.storage.GetAttr(name)
			s.assert.Nil(err)
			s.assert.NotEmpty(prop.MD5)

			f, err = os.Create(name)
			s.assert.Nil(err)
			s.assert.NotNil(f)

			err = s.az.storage.ReadToFile(name, 0, 100, f)
			s.assert.NotNil(err)
			s.assert.Contains(err.Error(), "md5 sum mismatch on download")

			_ = s.az.storage.DeleteFile(name)
			_ = os.Remove(name)
		})
	}
}

func (s *blockBlobTestSuite) TestInvalidMD5OnReadNoVaildate() {
	defer s.cleanupTest()
	vdConfig := fmt.Sprintf("azstorage:\n  account-name: %s\n  endpoint: https://%s.blob.core.windows.net/\n  type: block\n  account-key: %s\n  mode: key\n  container: %s\n  fail-unsupported-op: true\n  virtual-directory: true",
		storageTestConfigurationParameters.BlockAccount, storageTestConfigurationParameters.BlockAccount, storageTestConfigurationParameters.BlockKey, s.container)
	configs := []string{"", vdConfig}
	for _, c := range configs {
		// This is a little janky but required since testify suite does not support running setup or clean up for subtests.
		s.tearDownTestHelper(false)
		s.setupTestHelper(c, s.container, true)
		testName := ""
		if c != "" {
			testName = "virtual-directory"
		}
		s.Run(testName, func() {
			// Setup
			s.tearDownTestHelper(false) // Don't delete the generated container.

			config := fmt.Sprintf("azstorage:\n  account-name: %s\n  endpoint: https://%s.blob.core.windows.net/\n  type: block\n  account-key: %s\n  mode: key\n  container: %s\n  update-md5: true\n  validate-md5: false\n",
				storageTestConfigurationParameters.BlockAccount, storageTestConfigurationParameters.BlockAccount, storageTestConfigurationParameters.BlockKey, s.container)
			s.setupTestHelper(config, s.container, true)

			name := generateFileName()
			f, err := os.Create(name)
			s.assert.Nil(err)
			s.assert.NotNil(f)

			data := make([]byte, 100)
			_, _ = rand.Read(data)

			n, err := f.Write(data)
			s.assert.Nil(err)
			s.assert.EqualValues(n, 100)
			_, _ = f.Seek(0, 0)

			err = s.az.storage.WriteFromFile(name, nil, f)
			s.assert.Nil(err)
			_ = f.Close()
			_ = os.Remove(name)

			blobClient := s.containerClient.NewBlobClient(name)
			_, _ = blobClient.SetHTTPHeaders(context.Background(), blob.HTTPHeaders{BlobContentMD5: []byte("blobfuse")}, nil)

			prop, err := s.az.storage.GetAttr(name)
			s.assert.Nil(err)
			s.assert.NotEmpty(prop.MD5)

			f, err = os.Create(name)
			s.assert.Nil(err)
			s.assert.NotNil(f)

			err = s.az.storage.ReadToFile(name, 0, 100, f)
			s.assert.Nil(err)

			_ = s.az.storage.DeleteFile(name)
			_ = os.Remove(name)
		})
	}
}

func (s *blockBlobTestSuite) TestDownloadBlobWithCPKEnabled() {
	defer s.cleanupTest()
	s.tearDownTestHelper(false)
	CPKEncryptionKey, CPKEncryptionKeySHA256 := generateCPKInfo()

	config := fmt.Sprintf("azstorage:\n  account-name: %s\n  endpoint: https://%s.blob.core.windows.net/\n  type: block\n  account-key: %s\n  mode: key\n  container: %s\n  cpk-enabled: true\n  cpk-encryption-key: %s\n  cpk-encryption-key-sha256: %s\n",
		storageTestConfigurationParameters.BlockAccount, storageTestConfigurationParameters.BlockAccount, storageTestConfigurationParameters.BlockKey, s.container, CPKEncryptionKey, CPKEncryptionKeySHA256)
	s.setupTestHelper(config, s.container, false)

	blobCPKOpt := &blob.CPKInfo{
		EncryptionKey:       &CPKEncryptionKey,
		EncryptionKeySHA256: &CPKEncryptionKeySHA256,
		EncryptionAlgorithm: to.Ptr(blob.EncryptionAlgorithmTypeAES256),
	}
	name := generateFileName()
	s.az.CreateFile(internal.CreateFileOptions{Name: name})
	testData := "test data"
	data := []byte(testData)

	err := uploadReaderAtToBlockBlob(ctx, bytes.NewReader(data), int64(len(data)), 100, s.containerClient.NewBlockBlobClient(name), &blockblob.UploadBufferOptions{
		CPKInfo: blobCPKOpt,
	})
	s.assert.Nil(err)

	f, err := os.Create(name)
	s.assert.Nil(err)
	s.assert.NotNil(f)

	err = s.az.storage.ReadToFile(name, 0, int64(len(data)), f)
	s.assert.Nil(err)
	fileData, err := os.ReadFile(name)
	s.assert.Nil(err)
	s.assert.EqualValues(data, fileData)

	buf := make([]byte, len(data))
	err = s.az.storage.ReadInBuffer(name, 0, int64(len(data)), buf, nil)
	s.assert.Nil(err)
	s.assert.EqualValues(data, buf)

	rbuf, err := s.az.storage.ReadBuffer(name, 0, int64(len(data)))
	s.assert.Nil(err)
	s.assert.EqualValues(data, rbuf)
	_ = s.az.storage.DeleteFile(name)
	_ = os.Remove(name)
}

func (s *blockBlobTestSuite) TestUploadBlobWithCPKEnabled() {
	defer s.cleanupTest()
	s.tearDownTestHelper(false)

	CPKEncryptionKey, CPKEncryptionKeySHA256 := generateCPKInfo()

	config := fmt.Sprintf("azstorage:\n  account-name: %s\n  endpoint: https://%s.blob.core.windows.net/\n  type: block\n  cpk-enabled: true\n  cpk-encryption-key: %s\n  cpk-encryption-key-sha256: %s\n  account-key: %s\n  mode: key\n  container: %s\n",
		storageTestConfigurationParameters.BlockAccount, storageTestConfigurationParameters.BlockAccount, CPKEncryptionKey, CPKEncryptionKeySHA256, storageTestConfigurationParameters.BlockKey, s.container)
	s.setupTestHelper(config, s.container, false)

	blobCPKOpt := &blob.CPKInfo{
		EncryptionKey:       &CPKEncryptionKey,
		EncryptionKeySHA256: &CPKEncryptionKeySHA256,
		EncryptionAlgorithm: to.Ptr(blob.EncryptionAlgorithmTypeAES256),
	}
	name1 := generateFileName()
	f, err := os.Create(name1)
	s.assert.Nil(err)
	s.assert.NotNil(f)

	testData := "test data"
	data := []byte(testData)
	_, err = f.Write(data)
	s.assert.Nil(err)
	_, _ = f.Seek(0, 0)

	err = s.az.storage.WriteFromFile(name1, nil, f)
	s.assert.Nil(err)

	file := s.containerClient.NewBlobClient(name1)

	attr, err := s.az.storage.(*BlockBlob).GetAttr(name1)
	s.assert.Nil(err)
	s.assert.NotNil(attr)
	resp, err := file.DownloadStream(ctx, &blob.DownloadStreamOptions{
		Range: blob.HTTPRange{Offset: 0, Count: int64(len(data))},
	})
	s.assert.NotNil(err)
	s.assert.Nil(resp.RequestID)

	resp, err = file.DownloadStream(ctx, &blob.DownloadStreamOptions{
		Range:   blob.HTTPRange{Offset: 0, Count: int64(len(data))},
		CPKInfo: blobCPKOpt,
	})
	s.assert.Nil(err)
	s.assert.NotNil(resp.RequestID)

	name2 := generateFileName()
	err = s.az.storage.WriteFromBuffer(name2, nil, data)
	s.assert.Nil(err)

	file = s.containerClient.NewBlobClient(name2)
	resp, err = file.DownloadStream(ctx, &blob.DownloadStreamOptions{
		Range: blob.HTTPRange{Offset: 0, Count: int64(len(data))},
	})
	s.assert.NotNil(err)
	s.assert.Nil(resp.RequestID)

	resp, err = file.DownloadStream(ctx, &blob.DownloadStreamOptions{
		Range:   blob.HTTPRange{Offset: 0, Count: int64(len(data))},
		CPKInfo: blobCPKOpt,
	})
	s.assert.Nil(err)
	s.assert.NotNil(resp.RequestID)

	_ = s.az.storage.DeleteFile(name1)
	_ = s.az.storage.DeleteFile(name2)
	_ = os.Remove(name1)
}

// func (s *blockBlobTestSuite) TestRAGRS() {
// 	defer s.cleanupTest()
// 	// Setup
// 	name := generateFileName()
// 	h, _ := s.az.CreateFile(internal.CreateFileOptions{Name: name})
// 	testData := "test data"
// 	data := []byte(testData)
// 	s.az.WriteFile(internal.WriteFileOptions{Handle: h, Offset: 0, Data: data})
// 	h, _ = s.az.OpenFile(internal.OpenFileOptions{Name: name})
// 	s.az.CloseFile(internal.CloseFileOptions{Handle: h})

// 	// This can be flaky since it may take time to replicate the data. We could hardcode a container and file for this test
// 	time.Sleep(time.Second * time.Duration(10))

// 	s.tearDownTestHelper(false) // Don't delete the generated container.

// 	config := fmt.Sprintf("azstorage:\n  account-name: %s\n  type: block\n  account-key: %s\n  mode: key\n  container: %s\n  endpoint: https://%s-secondary.blob.core.windows.net\n",
// 		storageTestConfigurationParameters.BlockAccount, storageTestConfigurationParameters.BlockKey, s.container, storageTestConfigurationParameters.BlockAccount)
// 	s.setupTestHelper(config, s.container, false) // Don't create a new container

// 	h, _ = s.az.OpenFile(internal.OpenFileOptions{Name: name})
// 	output, err := s.az.ReadFile(internal.ReadFileOptions{Handle: h})
// 	s.assert.Nil(err)
// 	s.assert.EqualValues(testData, output)
// 	s.az.CloseFile(internal.CloseFileOptions{Handle: h})
// }

func (suite *blockBlobTestSuite) TestTruncateSmallFileToSmaller() {
	suite.UtilityFunctionTestTruncateFileToSmaller(20*MB, 10*MB)
}

func (suite *blockBlobTestSuite) TestTruncateSmallFileToLarger() {
	suite.UtilityFunctionTruncateFileToLarger(10*MB, 20*MB)
}

func (suite *blockBlobTestSuite) TestTruncateBlockFileToSmaller() {
	suite.UtilityFunctionTestTruncateFileToSmaller(300*MB, 290*MB)
}

func (suite *blockBlobTestSuite) TestTruncateBlockFileToLarger() {
	suite.UtilityFunctionTruncateFileToLarger(290*MB, 300*MB)
}

func (suite *blockBlobTestSuite) TestTruncateNoBlockFileToLarger() {
	suite.UtilityFunctionTruncateFileToLarger(200*MB, 300*MB)
}

func (s *blockBlobTestSuite) TestBlobFilters() {
	defer s.cleanupTest()
	// Setup
	var err error
	name := generateDirectoryName()
	err = s.az.CreateDir(internal.CreateDirOptions{Name: name})
	s.assert.Nil(err)
	_, err = s.az.CreateFile(internal.CreateFileOptions{Name: name + "/abcd1.txt"})
	s.assert.Nil(err)
	_, err = s.az.CreateFile(internal.CreateFileOptions{Name: name + "/abcd2.txt"})
	s.assert.Nil(err)
	_, err = s.az.CreateFile(internal.CreateFileOptions{Name: name + "/abcd3.txt"})
	s.assert.Nil(err)
	_, err = s.az.CreateFile(internal.CreateFileOptions{Name: name + "/abcd4.txt"})
	s.assert.Nil(err)
	_, err = s.az.CreateFile(internal.CreateFileOptions{Name: name + "/bcd1.txt"})
	s.assert.Nil(err)
	_, err = s.az.CreateFile(internal.CreateFileOptions{Name: name + "/cd1.txt"})
	s.assert.Nil(err)
	_, err = s.az.CreateFile(internal.CreateFileOptions{Name: name + "/d1.txt"})
	s.assert.Nil(err)
	err = s.az.CreateDir(internal.CreateDirOptions{Name: name + "/subdir"})
	s.assert.Nil(err)

	var iteration int = 0
	var marker string = ""
	blobList := make([]*internal.ObjAttr, 0)

	for {
		new_list, new_marker, err := s.az.StreamDir(internal.StreamDirOptions{Name: name + "/", Token: marker, Count: 50})
		s.assert.Nil(err)
		blobList = append(blobList, new_list...)
		marker = new_marker
		iteration++

		log.Debug("AzStorage::ReadDir : So far retrieved %d objects in %d iterations", len(blobList), iteration)
		if new_marker == "" {
			break
		}
	}
	s.assert.EqualValues(8, len(blobList))
	err = s.az.storage.(*BlockBlob).SetFilter("name=^abcd.*")
	s.assert.Nil(err)

	blobList = make([]*internal.ObjAttr, 0)
	for {
		new_list, new_marker, err := s.az.StreamDir(internal.StreamDirOptions{Name: name + "/", Token: marker, Count: 50})
		s.assert.Nil(err)
		blobList = append(blobList, new_list...)
		marker = new_marker
		iteration++

		log.Debug("AzStorage::ReadDir : So far retrieved %d objects in %d iterations", len(blobList), iteration)
		if new_marker == "" {
			break
		}
	}
	// Only 4 files matches the pattern but there is a directory as well and directories are not filtered by blobfilter
	s.assert.EqualValues(5, len(blobList))
	err = s.az.storage.(*BlockBlob).SetFilter("name=^bla.*")
	s.assert.Nil(err)

	blobList = make([]*internal.ObjAttr, 0)
	for {
		new_list, new_marker, err := s.az.StreamDir(internal.StreamDirOptions{Name: name + "/", Token: marker, Count: 50})
		s.assert.Nil(err)
		blobList = append(blobList, new_list...)
		marker = new_marker
		iteration++

		log.Debug("AzStorage::ReadDir : So far retrieved %d objects in %d iterations", len(blobList), iteration)
		if new_marker == "" {
			break
		}
	}

	s.assert.EqualValues(1, len(blobList))
	err = s.az.storage.(*BlockBlob).SetFilter("")
	s.assert.Nil(err)
}

func (suite *blockBlobTestSuite) UtilityFunctionTestTruncateFileToSmaller(size int, truncatedLength int) {
	defer suite.cleanupTest()
	// Setup
	vdConfig := fmt.Sprintf("azstorage:\n  account-name: %s\n  endpoint: https://%s.blob.core.windows.net/\n  type: block\n  account-key: %s\n  mode: key\n  container: %s\n  fail-unsupported-op: true\n  virtual-directory: true",
		storageTestConfigurationParameters.BlockAccount, storageTestConfigurationParameters.BlockAccount, storageTestConfigurationParameters.BlockKey, suite.container)
	// // This is a little janky but required since testify suite does not support running setup or clean up for subtests.

	suite.tearDownTestHelper(false)
	suite.setupTestHelper(vdConfig, suite.container, true)

	name := generateFileName()
	h, err := suite.az.CreateFile(internal.CreateFileOptions{Name: name})
	suite.assert.Nil(err)

	data := make([]byte, size)
	suite.az.WriteFile(internal.WriteFileOptions{Handle: h, Offset: 0, Data: data})

	err = suite.az.TruncateFile(internal.TruncateFileOptions{Name: name, Size: int64(truncatedLength)})
	suite.assert.Nil(err)

	// Blob should have updated data
	file := suite.containerClient.NewBlobClient(name)
	resp, err := file.DownloadStream(ctx, &blob.DownloadStreamOptions{
		Range: blob.HTTPRange{Offset: 0, Count: int64(truncatedLength)},
	})
	suite.assert.Nil(err)
	suite.assert.NotNil(resp.ContentLength)
	suite.assert.EqualValues(truncatedLength, *resp.ContentLength)
	output, _ := io.ReadAll(resp.Body)
	suite.assert.EqualValues(data[:truncatedLength], output[:])
}

func (suite *blockBlobTestSuite) UtilityFunctionTruncateFileToLarger(size int, truncatedLength int) {
	defer suite.cleanupTest()
	// Setup
	vdConfig := fmt.Sprintf("azstorage:\n  account-name: %s\n  endpoint: https://%s.blob.core.windows.net/\n  type: block\n  account-key: %s\n  mode: key\n  container: %s\n  fail-unsupported-op: true\n  virtual-directory: true",
		storageTestConfigurationParameters.BlockAccount, storageTestConfigurationParameters.BlockAccount, storageTestConfigurationParameters.BlockKey, suite.container)
	// // This is a little janky but required since testify suite does not support running setup or clean up for subtests.

	suite.tearDownTestHelper(false)
	suite.setupTestHelper(vdConfig, suite.container, true)

	name := generateFileName()
	h, err := suite.az.CreateFile(internal.CreateFileOptions{Name: name})
	suite.assert.Nil(err)

	data := make([]byte, size)
	suite.az.WriteFile(internal.WriteFileOptions{Handle: h, Offset: 0, Data: data})

	err = suite.az.TruncateFile(internal.TruncateFileOptions{Name: name, Size: int64(truncatedLength)})
	suite.assert.Nil(err)

	// Blob should have updated data
	file := suite.containerClient.NewBlobClient(name)
	resp, err := file.DownloadStream(ctx, &blob.DownloadStreamOptions{
		Range: blob.HTTPRange{Offset: 0, Count: int64(truncatedLength)},
	})
	suite.assert.Nil(err)
	suite.assert.NotNil(resp.ContentLength)
	suite.assert.EqualValues(truncatedLength, *resp.ContentLength)
	output, _ := io.ReadAll(resp.Body)
	suite.assert.EqualValues(data, output[:size])

}

func (s *blockBlobTestSuite) TestList() {
	defer s.cleanupTest()
	// Setup
	s.tearDownTestHelper(false) // Don't delete the generated container.
	config := fmt.Sprintf("azstorage:\n  account-name: %s\n  endpoint: https://%s.dfs.core.windows.net/\n  type: block\n  account-key: %s\n  mode: key\n  container: %s\n  fail-unsupported-op: true",
		storageTestConfigurationParameters.BlockAccount, storageTestConfigurationParameters.BlockAccount, storageTestConfigurationParameters.BlockKey, s.container)
	s.setupTestHelper(config, s.container, true)

	base := generateDirectoryName()
	s.setupHierarchy(base)

	blobList, marker, err := s.az.storage.List("", nil, 0)
	s.assert.Nil(err)
	emptyString := ""
	s.assert.Equal(&emptyString, marker)
	s.assert.NotNil(blobList)
	s.assert.EqualValues(3, len(blobList))

	// Test listing with prefix
	blobList, marker, err = s.az.storage.List(base+"b/", nil, 0)
	s.assert.Nil(err)
	s.assert.Equal(&emptyString, marker)
	s.assert.NotNil(blobList)
	s.assert.EqualValues(1, len(blobList))
	s.assert.EqualValues("c1", blobList[0].Name)

	// Test listing with marker
	blobList, marker, err = s.az.storage.List(base, to.Ptr("invalid-marker"), 0)
	s.assert.NotNil(err)
	s.assert.Equal(0, len(blobList))
	s.assert.Nil(marker)

	// Test listing with count
	blobList, marker, err = s.az.storage.List("", nil, 1)
	s.assert.Nil(err)
	s.assert.NotNil(blobList)
	s.assert.NotEmpty(marker)
	s.assert.EqualValues(1, len(blobList))
	s.assert.EqualValues(base, blobList[0].Path)
}

// In order for 'go test' to run this suite, we need to create
// a normal test function and pass our suite to suite.Run
func TestBlockBlob(t *testing.T) {
	suite.Run(t, new(blockBlobTestSuite))
}<|MERGE_RESOLUTION|>--- conflicted
+++ resolved
@@ -1136,7 +1136,6 @@
 	s.assert.EqualValues(testData[:5], output)
 }
 
-<<<<<<< HEAD
 func (s *blockBlobTestSuite) TestReadInBufferWithoutHandle() {
 	defer s.cleanupTest()
 	// Setup
@@ -1166,7 +1165,8 @@
 	s.assert.NotNil(err)
 	s.assert.EqualValues(0, len)
 	s.assert.Equal(err.Error(), "path not given for download")
-=======
+}
+
 func (bbTestSuite *blockBlobTestSuite) TestReadInBufferWithETAG() {
 	defer bbTestSuite.cleanupTest()
 	// Setup
@@ -1229,7 +1229,6 @@
 	bbTestSuite.assert.NotEqual(etag, attr.ETag)
 
 	_ = bbTestSuite.az.CloseFile(internal.CloseFileOptions{Handle: handle})
->>>>>>> ab1b2e9d
 }
 
 func (s *blockBlobTestSuite) TestReadInBufferLargeBuffer() {
