--- conflicted
+++ resolved
@@ -140,11 +140,7 @@
 	StageBlock(string, []byte, string) error
 	CommitBlocks(string, []string) error
 
-<<<<<<< HEAD
-	NewServiceClient(_, _ string) error
-=======
 	UpdateServiceClient(_, _ string) error
->>>>>>> 73efaa8e
 }
 
 // NewAzStorageConnection : Based on account type create respective AzConnection Object
