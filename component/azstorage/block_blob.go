--- conflicted
+++ resolved
@@ -120,24 +120,15 @@
 	return nil
 }
 
-<<<<<<< HEAD
-// NewServiceClient : Update the SAS specified by the user and create new service client
-func (bb *BlockBlob) NewServiceClient(key, value string) (err error) {
-=======
 // UpdateServiceClient : Update the SAS specified by the user and create new service client
 func (bb *BlockBlob) UpdateServiceClient(key, value string) (err error) {
->>>>>>> 73efaa8e
 	if key == "saskey" {
 		bb.Auth.setOption(key, value)
 
 		// get the service client with updated SAS
 		svcClient, err := bb.Auth.getServiceClient(&bb.Config)
 		if err != nil {
-<<<<<<< HEAD
-			log.Err("BlockBlob::NewServiceClient : Failed to get service client [%s]", err.Error())
-=======
 			log.Err("BlockBlob::UpdateServiceClient : Failed to get service client [%s]", err.Error())
->>>>>>> 73efaa8e
 			return err
 		}
 
@@ -150,15 +141,6 @@
 	return nil
 }
 
-<<<<<<< HEAD
-// getServiceClient : Create the service client
-func (bb *BlockBlob) getServiceClient() (*service.Client, error) {
-	log.Trace("BlockBlob::getServiceClient : Getting service client")
-
-	bb.Auth = getAzAuthT2(bb.Config.authConfig)
-	if bb.Auth == nil {
-		log.Err("BlockBlob::getServiceClient : Failed to retrieve auth object")
-=======
 // createServiceClient : Create the service client
 func (bb *BlockBlob) createServiceClient() (*service.Client, error) {
 	log.Trace("BlockBlob::createServiceClient : Getting service client")
@@ -166,17 +148,12 @@
 	bb.Auth = getAzAuthT2(bb.Config.authConfig)
 	if bb.Auth == nil {
 		log.Err("BlockBlob::createServiceClient : Failed to retrieve auth object")
->>>>>>> 73efaa8e
 		return nil, fmt.Errorf("failed to retrieve auth object")
 	}
 
 	svcClient, err := bb.Auth.getServiceClient(&bb.Config)
 	if err != nil {
-<<<<<<< HEAD
-		log.Err("BlockBlob::getServiceClient : Failed to get service client [%s]", err.Error())
-=======
 		log.Err("BlockBlob::createServiceClient : Failed to get service client [%s]", err.Error())
->>>>>>> 73efaa8e
 		return nil, err
 	}
 
@@ -189,11 +166,7 @@
 	var err error
 
 	// create the service client
-<<<<<<< HEAD
-	bb.Service, err = bb.getServiceClient()
-=======
 	bb.Service, err = bb.createServiceClient()
->>>>>>> 73efaa8e
 	if err != nil {
 		log.Err("BlockBlob::SetupPipeline : Failed to get service client [%s]", err.Error())
 		return err
@@ -244,15 +217,7 @@
 			return cntList, err
 		}
 		for _, v := range resp.ContainerItems {
-<<<<<<< HEAD
-			if v.Name != nil {
-				cntList = append(cntList, *v.Name)
-			} else {
-				log.Err("BlockBlob::ListContainers : Received nil in container name while listing")
-			}
-=======
 			cntList = append(cntList, *v.Name)
->>>>>>> 73efaa8e
 		}
 	}
 
@@ -334,19 +299,10 @@
 
 		// Process the blobs returned in this result segment (if the segment is empty, the loop body won't execute)
 		for _, blobInfo := range listBlobResp.Segment.BlobItems {
-<<<<<<< HEAD
-			if blobInfo.Name != nil {
-				dirPresent = true
-				err = bb.DeleteFile(split(bb.Config.prefixPath, *blobInfo.Name))
-				if err != nil {
-					log.Err("BlockBlob::DeleteDirectory : Failed to delete file %s [%s]", *blobInfo.Name, err.Error())
-				}
-=======
 			dirPresent = true
 			err = bb.DeleteFile(split(bb.Config.prefixPath, *blobInfo.Name))
 			if err != nil {
 				log.Err("BlockBlob::DeleteDirectory : Failed to delete file %s [%s]", *blobInfo.Name, err.Error())
->>>>>>> 73efaa8e
 			}
 		}
 	}
@@ -445,21 +401,11 @@
 
 		// Process the blobs returned in this result segment (if the segment is empty, the loop body won't execute)
 		for _, blobInfo := range listBlobResp.Segment.BlobItems {
-<<<<<<< HEAD
-			if blobInfo.Name != nil {
-				srcDirPresent = true
-				srcPath := split(bb.Config.prefixPath, *blobInfo.Name)
-				err = bb.RenameFile(srcPath, strings.Replace(srcPath, source, target, 1))
-				if err != nil {
-					log.Err("BlockBlob::RenameDirectory : Failed to rename file %s [%s]", srcPath, err.Error)
-				}
-=======
 			srcDirPresent = true
 			srcPath := split(bb.Config.prefixPath, *blobInfo.Name)
 			err = bb.RenameFile(srcPath, strings.Replace(srcPath, source, target, 1))
 			if err != nil {
 				log.Err("BlockBlob::RenameDirectory : Failed to rename file %s [%s]", srcPath, err.Error)
->>>>>>> 73efaa8e
 			}
 		}
 
@@ -497,27 +443,6 @@
 
 	// Since block blob does not support acls, we set mode to 0 and FlagModeDefault to true so the fuse layer can return the default permission.
 	attr = &internal.ObjAttr{
-<<<<<<< HEAD
-		Path:  name, // We don't need to strip the prefixPath here since we pass the input name
-		Name:  filepath.Base(name),
-		Mode:  0,
-		Flags: internal.NewFileBitMap(),
-		MD5:   prop.ContentMD5,
-	}
-
-	if prop.ContentLength != nil {
-		attr.Size = *prop.ContentLength
-	}
-	if prop.LastModified != nil {
-		attr.Mtime = *prop.LastModified
-		attr.Atime = *prop.LastModified
-		attr.Ctime = *prop.LastModified
-	}
-	if prop.CreationTime != nil {
-		attr.Crtime = *prop.CreationTime
-	}
-
-=======
 		Path:   name, // We don't need to strip the prefixPath here since we pass the input name
 		Name:   filepath.Base(name),
 		Size:   *prop.ContentLength,
@@ -530,7 +455,6 @@
 		MD5:    prop.ContentMD5,
 	}
 
->>>>>>> 73efaa8e
 	parseMetadata(attr, prop.Metadata)
 
 	attr.Flags.Set(internal.PropFlagMetadataRetrieved)
@@ -547,14 +471,8 @@
 	var blobs []*internal.ObjAttr
 	blobsRead := 0
 
-<<<<<<< HEAD
-	// TODO:: track2 : review : why is the list call retried 20 times?
-	for failCount < maxFailCount {
-		blobs, new_marker, err := bb.List(name, marker, bb.Config.maxResultsForList)
-=======
 	for marker != nil || iteration == 0 {
 		blobs, new_marker, err = bb.List(name, marker, bb.Config.maxResultsForList)
->>>>>>> 73efaa8e
 		if err != nil {
 			e := storeBlobErrToErr(err)
 			if e == ErrFileNotFound {
@@ -661,29 +579,6 @@
 		}
 
 		attr := &internal.ObjAttr{
-<<<<<<< HEAD
-			Path:  split(bb.Config.prefixPath, *blobInfo.Name),
-			Name:  filepath.Base(*blobInfo.Name),
-			Mode:  0,
-			Flags: internal.NewFileBitMap(),
-			MD5:   blobInfo.Properties.ContentMD5,
-		}
-
-		if blobInfo.Properties.ContentLength != nil {
-			attr.Size = *blobInfo.Properties.ContentLength
-		}
-		if blobInfo.Properties.LastModified != nil {
-			attr.Mtime = *blobInfo.Properties.LastModified
-			attr.Ctime = *blobInfo.Properties.LastModified
-			attr.Atime = *blobInfo.Properties.LastModified
-			attr.Crtime = *blobInfo.Properties.LastModified
-		}
-		if blobInfo.Properties.LastAccessedOn != nil {
-			attr.Atime = *blobInfo.Properties.LastAccessedOn
-		}
-		if blobInfo.Properties.CreationTime != nil {
-			attr.Crtime = *blobInfo.Properties.CreationTime
-=======
 			Path:   split(bb.Config.prefixPath, *blobInfo.Name),
 			Name:   filepath.Base(*blobInfo.Name),
 			Size:   *blobInfo.Properties.ContentLength,
@@ -694,7 +589,6 @@
 			Crtime: dereferenceTime(blobInfo.Properties.CreationTime, *blobInfo.Properties.LastModified),
 			Flags:  internal.NewFileBitMap(),
 			MD5:    blobInfo.Properties.ContentMD5,
->>>>>>> 73efaa8e
 		}
 
 		parseMetadata(attr, blobInfo.Metadata)
@@ -715,13 +609,6 @@
 	// Note: Since listing is paginated, sometimes the marker file may come in a different iteration from the BlobPrefix. For such
 	// cases we manually call GetAttr to check the existence of the marker file.
 	for _, blobInfo := range listBlob.Segment.BlobPrefixes {
-<<<<<<< HEAD
-		if blobInfo.Name == nil {
-			continue
-		}
-
-=======
->>>>>>> 73efaa8e
 		if _, ok := dirList[*blobInfo.Name]; ok {
 			// marker file found in current iteration, skip adding the directory
 			continue
@@ -1098,15 +985,9 @@
 		blk := &common.Block{
 			Id:         *block.Name,
 			StartIndex: int64(blockOffset),
-<<<<<<< HEAD
-			EndIndex:   int64(blockOffset) + blockSize,
-		}
-		blockOffset += blockSize
-=======
 			EndIndex:   int64(blockOffset) + *block.Size,
 		}
 		blockOffset += *block.Size
->>>>>>> 73efaa8e
 		blockList.BlockList = append(blockList.BlockList, blk)
 	}
 	// blockList.Etag = storageBlockList.ETag()
@@ -1500,15 +1381,9 @@
 		blk := internal.CommittedBlock{
 			Id:     *block.Name,
 			Offset: startOffset,
-<<<<<<< HEAD
-			Size:   uint64(blockSize),
-		}
-		startOffset += blockSize
-=======
 			Size:   uint64(*block.Size),
 		}
 		startOffset += *block.Size
->>>>>>> 73efaa8e
 		blockList = append(blockList, blk)
 	}
 
