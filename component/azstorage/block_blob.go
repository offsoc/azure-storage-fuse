/*
    _____           _____   _____   ____          ______  _____  ------
   |     |  |      |     | |     | |     |     | |       |            |
   |     |  |      |     | |     | |     |     | |       |            |
   | --- |  |      |     | |-----| |---- |     | |-----| |-----  ------
   |     |  |      |     | |     | |     |     |       | |       |
   | ____|  |_____ | ____| | ____| |     |_____|  _____| |_____  |_____


   Licensed under the MIT License <http://opensource.org/licenses/MIT>.

   Copyright © 2020-2025 Microsoft Corporation. All rights reserved.
   Author : <blobfusedev@microsoft.com>

   Permission is hereby granted, free of charge, to any person obtaining a copy
   of this software and associated documentation files (the "Software"), to deal
   in the Software without restriction, including without limitation the rights
   to use, copy, modify, merge, publish, distribute, sublicense, and/or sell
   copies of the Software, and to permit persons to whom the Software is
   furnished to do so, subject to the following conditions:

   The above copyright notice and this permission notice shall be included in all
   copies or substantial portions of the Software.

   THE SOFTWARE IS PROVIDED "AS IS", WITHOUT WARRANTY OF ANY KIND, EXPRESS OR
   IMPLIED, INCLUDING BUT NOT LIMITED TO THE WARRANTIES OF MERCHANTABILITY,
   FITNESS FOR A PARTICULAR PURPOSE AND NONINFRINGEMENT. IN NO EVENT SHALL THE
   AUTHORS OR COPYRIGHT HOLDERS BE LIABLE FOR ANY CLAIM, DAMAGES OR OTHER
   LIABILITY, WHETHER IN AN ACTION OF CONTRACT, TORT OR OTHERWISE, ARISING FROM,
   OUT OF OR IN CONNECTION WITH THE SOFTWARE OR THE USE OR OTHER DEALINGS IN THE
   SOFTWARE
*/

package azstorage

import (
	"bytes"
	"context"
	"encoding/base64"
	"errors"
	"fmt"
	"io"
	"math"
	"os"
	"path/filepath"
	"reflect"
	"strings"
	"syscall"
	"time"

	"github.com/Azure/azure-sdk-for-go/sdk/azcore"
	"github.com/Azure/azure-sdk-for-go/sdk/azcore/streaming"
	"github.com/Azure/azure-sdk-for-go/sdk/azcore/to"
	"github.com/Azure/azure-sdk-for-go/sdk/storage/azblob/blob"
	"github.com/Azure/azure-sdk-for-go/sdk/storage/azblob/blockblob"
	"github.com/Azure/azure-sdk-for-go/sdk/storage/azblob/container"
	"github.com/Azure/azure-sdk-for-go/sdk/storage/azblob/service"
	"github.com/Azure/azure-storage-fuse/v2/common"
	"github.com/Azure/azure-storage-fuse/v2/common/log"
	"github.com/Azure/azure-storage-fuse/v2/internal"
	"github.com/Azure/azure-storage-fuse/v2/internal/stats_manager"
	"github.com/vibhansa-msft/blobfilter"
)

const (
	folderKey           = "hdi_isfolder"
	symlinkKey          = "is_symlink"
	max_context_timeout = 5
)

type BlockBlob struct {
	AzStorageConnection
	Auth            azAuth
	Service         *service.Client
	Container       *container.Client
	blobCPKOpt      *blob.CPKInfo
	downloadOptions *blob.DownloadFileOptions
	listDetails     container.ListBlobsInclude
	blockLocks      common.KeyedMutex
}

// Verify that BlockBlob implements AzConnection interface
var _ AzConnection = &BlockBlob{}

const (
	MaxBlobSize = blockblob.MaxStageBlockBytes * blockblob.MaxBlocks
)

func (bb *BlockBlob) Configure(cfg AzStorageConfig) error {
	bb.Config = cfg

	if bb.Config.cpkEnabled {
		bb.blobCPKOpt = &blob.CPKInfo{
			EncryptionKey:       &bb.Config.cpkEncryptionKey,
			EncryptionKeySHA256: &bb.Config.cpkEncryptionKeySha256,
			EncryptionAlgorithm: to.Ptr(blob.EncryptionAlgorithmTypeAES256),
		}
	}

	bb.downloadOptions = &blob.DownloadFileOptions{
		BlockSize:   bb.Config.blockSize,
		Concurrency: bb.Config.maxConcurrency,
		CPKInfo:     bb.blobCPKOpt,
	}

	bb.listDetails = container.ListBlobsInclude{
		Metadata:    true,
		Deleted:     false,
		Snapshots:   false,
		Permissions: false, //Added to get permissions, acl, group, owner for HNS accounts
	}

	return nil
}

// For dynamic config update the config here
func (bb *BlockBlob) UpdateConfig(cfg AzStorageConfig) error {
	bb.Config.blockSize = cfg.blockSize
	bb.Config.maxConcurrency = cfg.maxConcurrency
	bb.Config.defaultTier = cfg.defaultTier
	bb.Config.ignoreAccessModifiers = cfg.ignoreAccessModifiers
	return nil
}

// UpdateServiceClient : Update the SAS specified by the user and create new service client
func (bb *BlockBlob) UpdateServiceClient(key, value string) (err error) {
	if key == "saskey" {
		bb.Auth.setOption(key, value)

		// get the service client with updated SAS
		svcClient, err := bb.Auth.getServiceClient(&bb.Config)
		if err != nil {
			log.Err("BlockBlob::UpdateServiceClient : Failed to get service client [%s]", err.Error())
			return err
		}

		// update the service client
		bb.Service = svcClient.(*service.Client)

		// Update the container client
		bb.Container = bb.Service.NewContainerClient(bb.Config.container)
	}
	return nil
}

// createServiceClient : Create the service client
func (bb *BlockBlob) createServiceClient() (*service.Client, error) {
	log.Trace("BlockBlob::createServiceClient : Getting service client")

	bb.Auth = getAzAuth(bb.Config.authConfig)
	if bb.Auth == nil {
		log.Err("BlockBlob::createServiceClient : Failed to retrieve auth object")
		return nil, fmt.Errorf("failed to retrieve auth object")
	}

	svcClient, err := bb.Auth.getServiceClient(&bb.Config)
	if err != nil {
		log.Err("BlockBlob::createServiceClient : Failed to get service client [%s]", err.Error())
		return nil, err
	}

	return svcClient.(*service.Client), nil
}

// SetupPipeline : Based on the config setup the ***URLs
func (bb *BlockBlob) SetupPipeline() error {
	log.Trace("BlockBlob::SetupPipeline : Setting up")
	var err error

	// create the service client
	bb.Service, err = bb.createServiceClient()
	if err != nil {
		log.Err("BlockBlob::SetupPipeline : Failed to get service client [%s]", err.Error())
		return err
	}

	// create the container client
	bb.Container = bb.Service.NewContainerClient(bb.Config.container)
	return nil
}

// TestPipeline : Validate the credentials specified in the auth config
func (bb *BlockBlob) TestPipeline() error {
	log.Trace("BlockBlob::TestPipeline : Validating")

	if bb.Config.mountAllContainers {
		return nil
	}

	if bb.Container == nil || bb.Container.URL() == "" {
		log.Err("BlockBlob::TestPipeline : Container Client is not built, check your credentials")
		return nil
	}

	listBlobPager := bb.Container.NewListBlobsHierarchyPager("/", &container.ListBlobsHierarchyOptions{
		MaxResults: to.Ptr((int32)(2)),
		Prefix:     &bb.Config.prefixPath,
	})

	// we are just validating the auth mode used. So, no need to iterate over the pages
	_, err := listBlobPager.NextPage(context.Background())
	if err != nil {
		log.Err("BlockBlob::TestPipeline : Failed to validate account with given auth %s", err.Error())
		var respErr *azcore.ResponseError
		errors.As(err, &respErr)
		if respErr != nil {
			return fmt.Errorf("BlockBlob::TestPipeline : [%s]", respErr.ErrorCode)
		}
		return err
	}

	return nil
}

func (bb *BlockBlob) ListContainers() ([]string, error) {
	log.Trace("BlockBlob::ListContainers : Listing containers")
	cntList := make([]string, 0)

	pager := bb.Service.NewListContainersPager(nil)
	for pager.More() {
		resp, err := pager.NextPage(context.Background())
		if err != nil {
			log.Err("BlockBlob::ListContainers : Failed to get container list [%s]", err.Error())
			return cntList, err
		}
		for _, v := range resp.ContainerItems {
			cntList = append(cntList, *v.Name)
		}
	}

	return cntList, nil
}

func (bb *BlockBlob) SetPrefixPath(path string) error {
	log.Trace("BlockBlob::SetPrefixPath : path %s", path)
	bb.Config.prefixPath = path
	return nil
}

// CreateFile : Create a new file in the container/virtual directory
func (bb *BlockBlob) CreateFile(name string, mode os.FileMode) error {
	log.Trace("BlockBlob::CreateFile : name %s", name)
	var data []byte
	return bb.WriteFromBuffer(internal.WriteFromBufferOptions{Name: name,
		Data: data})
}

// CreateDirectory : Create a new directory in the container/virtual directory
func (bb *BlockBlob) CreateDirectory(name string, etag bool) error {
	log.Trace("BlockBlob::CreateDirectory : name %s", name)

	var data []byte
	metadata := make(map[string]*string)
	metadata[folderKey] = to.Ptr("true")

	return bb.WriteFromBuffer(internal.WriteFromBufferOptions{Name: name,
		Metadata: metadata,
		Data:     data,
		Etag:     etag})
}

// CreateLink : Create a symlink in the container/virtual directory
func (bb *BlockBlob) CreateLink(source string, target string) error {
	log.Trace("BlockBlob::CreateLink : %s -> %s", source, target)
	data := []byte(target)
	metadata := make(map[string]*string)
	metadata[symlinkKey] = to.Ptr("true")
	return bb.WriteFromBuffer(internal.WriteFromBufferOptions{Name: source,
		Metadata: metadata,
		Data:     data})
}

// DeleteFile : Delete a blob in the container/virtual directory
func (bb *BlockBlob) DeleteFile(name string) (err error) {
	log.Trace("BlockBlob::DeleteFile : name %s", name)

	blobClient := bb.Container.NewBlobClient(filepath.Join(bb.Config.prefixPath, name))
	_, err = blobClient.Delete(context.Background(), &blob.DeleteOptions{
		DeleteSnapshots: to.Ptr(blob.DeleteSnapshotsOptionTypeInclude),
	})
	if err != nil {
		serr := storeBlobErrToErr(err)
		if serr == ErrFileNotFound {
			log.Err("BlockBlob::DeleteFile : %s does not exist", name)
			return syscall.ENOENT
		} else if serr == BlobIsUnderLease {
			log.Err("BlockBlob::DeleteFile : %s is under lease [%s]", name, err.Error())
			return syscall.EIO
		} else {
			log.Err("BlockBlob::DeleteFile : Failed to delete blob %s [%s]", name, err.Error())
			return err
		}
	}

	return nil
}

// DeleteDirectory : Delete a virtual directory in the container/virtual directory
func (bb *BlockBlob) DeleteDirectory(name string) (err error) {
	log.Trace("BlockBlob::DeleteDirectory : name %s", name)
	err = bb.DeleteFile(name)
	// libfuse deletes the files in the directory before this method is called.
	// If the marker blob for directory is not present, ignore the ENOENT error.
	if err == syscall.ENOENT {
		err = nil
	}
	return err
}

// RenameFile : Rename the file
// Source file must exist in storage account before calling this method.
// When the rename is success, Data, metadata, of the blob will be copied to the destination.
// Creation time and LMT is not preserved for copyBlob API.
// Etag of the destination blob changes.
// Copy the LMT to the src attr if the copy is success.
// https://learn.microsoft.com/en-us/rest/api/storageservices/copy-blob?tabs=microsoft-entra-id
func (bb *BlockBlob) RenameFile(source string, target string, srcAttr *internal.ObjAttr) error {
	log.Trace("BlockBlob::RenameFile : %s -> %s", source, target)

	blobClient := bb.Container.NewBlockBlobClient(filepath.Join(bb.Config.prefixPath, source))
	newBlobClient := bb.Container.NewBlockBlobClient(filepath.Join(bb.Config.prefixPath, target))

	// not specifying source blob metadata, since passing empty metadata headers copies
	// the source blob metadata to destination blob
	copyResponse, err := newBlobClient.StartCopyFromURL(context.Background(), blobClient.URL(), &blob.StartCopyFromURLOptions{
		Tier: bb.Config.defaultTier,
	})

	if err != nil {
		serr := storeBlobErrToErr(err)
		if serr == ErrFileNotFound {
			//Ideally this case doesn't hit as we are checking for the existence of src
			//before making the call for RenameFile
			log.Err("BlockBlob::RenameFile : Src Blob doesn't Exist %s [%s]", source, err.Error())
			return syscall.ENOENT
		}
		log.Err("BlockBlob::RenameFile : Failed to start copy of file %s [%s]", source, err.Error())
		return err
	}

	var dstLMT *time.Time = copyResponse.LastModified
	var dstETag string = sanitizeEtag(copyResponse.ETag)

	copyStatus := copyResponse.CopyStatus
	var prop blob.GetPropertiesResponse
	pollCnt := 0
	for copyStatus != nil && *copyStatus == blob.CopyStatusTypePending {
		time.Sleep(time.Second * 1)
		pollCnt++
		prop, err = newBlobClient.GetProperties(context.Background(), &blob.GetPropertiesOptions{
			CPKInfo: bb.blobCPKOpt,
		})
		if err != nil {
			log.Err("BlockBlob::RenameFile : CopyStats : Failed to get blob properties for %s [%s]", source, err.Error())
		}
		copyStatus = prop.CopyStatus
	}

	if pollCnt > 0 {
		dstLMT = prop.LastModified
		dstETag = sanitizeEtag(prop.ETag)
	}

	if copyStatus != nil && *copyStatus == blob.CopyStatusTypeSuccess {
		modifyLMTandEtag(srcAttr, dstLMT, dstETag)
	}

	log.Trace("BlockBlob::RenameFile : %s -> %s done", source, target)

	// Copy of the file is done so now delete the older file
	err = bb.DeleteFile(source)
	for retry := 0; retry < 3 && err == syscall.ENOENT; retry++ {
		// Sometimes backend is able to copy source file to destination but when we try to delete the
		// source files it returns back with ENOENT. If file was just created on backend it might happen
		// that it has not been synced yet at all layers and hence delete is not able to find the source file
		log.Trace("BlockBlob::RenameFile : %s -> %s, unable to find source. Retrying %d", source, target, retry)
		time.Sleep(1 * time.Second)
		err = bb.DeleteFile(source)
	}

	if err == syscall.ENOENT {
		// Even after 3 retries, 1 second apart if server returns 404 then source file no longer
		// exists on the backend and its safe to assume rename was successful
		err = nil
	}

	return err
}

// RenameDirectory : Rename the directory
func (bb *BlockBlob) RenameDirectory(source string, target string) error {
	log.Trace("BlockBlob::RenameDirectory : %s -> %s", source, target)

	srcDirPresent := false
	pager := bb.Container.NewListBlobsFlatPager(&container.ListBlobsFlatOptions{
		Prefix: to.Ptr(filepath.Join(bb.Config.prefixPath, source) + "/"),
	})
	for pager.More() {
		listBlobResp, err := pager.NextPage(context.Background())
		if err != nil {
			log.Err("BlockBlob::RenameDirectory : Failed to get list of blobs %s", err.Error())
			return err
		}

		// Process the blobs returned in this result segment (if the segment is empty, the loop body won't execute)
		for _, blobInfo := range listBlobResp.Segment.BlobItems {
			srcDirPresent = true
			srcPath := removePrefixPath(bb.Config.prefixPath, *blobInfo.Name)
			err = bb.RenameFile(srcPath, strings.Replace(srcPath, source, target, 1), nil)
			if err != nil {
				log.Err("BlockBlob::RenameDirectory : Failed to rename file %s [%s]", srcPath, err.Error)
			}
		}
	}

	// To rename source marker blob check its properties before calling rename on it.
	blobClient := bb.Container.NewBlockBlobClient(filepath.Join(bb.Config.prefixPath, source))
	_, err := blobClient.GetProperties(context.Background(), &blob.GetPropertiesOptions{
		CPKInfo: bb.blobCPKOpt,
	})
	if err != nil {
		serr := storeBlobErrToErr(err)
		if serr == ErrFileNotFound { //marker blob doesn't exist for the directory
			if srcDirPresent { //Some files exist inside the directory
				return nil
			}
			log.Err("BlockBlob::RenameDirectory : %s marker blob does not exist and Src Directory doesn't Exist", source)
			return syscall.ENOENT
		} else {
			log.Err("BlockBlob::RenameDirectory : Failed to get source directory marker blob properties for %s [%s]", source, err.Error())
			return err
		}
	}

	return bb.RenameFile(source, target, nil)
}

func (bb *BlockBlob) getAttrUsingRest(name string) (attr *internal.ObjAttr, err error) {
	log.Trace("BlockBlob::getAttrUsingRest : name %s", name)

	blobClient := bb.Container.NewBlockBlobClient(filepath.Join(bb.Config.prefixPath, name))
	prop, err := blobClient.GetProperties(context.Background(), &blob.GetPropertiesOptions{
		CPKInfo: bb.blobCPKOpt,
	})

	if err != nil {
		serr := storeBlobErrToErr(err)
		if serr == ErrFileNotFound {
			return attr, syscall.ENOENT
		} else if serr == InvalidPermission {
			log.Err("BlockBlob::getAttrUsingRest : Insufficient permissions for %s [%s]", name, err.Error())
			return attr, syscall.EACCES
		} else {
			log.Err("BlockBlob::getAttrUsingRest : Failed to get blob properties for %s [%s]", name, err.Error())
			return attr, err
		}
	}

	// Since block blob does not support acls, we set mode to 0 and FlagModeDefault to true so the fuse layer can return the default permission.
	attr = &internal.ObjAttr{
		Path:   name, // We don't need to strip the prefixPath here since we pass the input name
		Name:   filepath.Base(name),
		Size:   *prop.ContentLength,
		Mode:   0,
		Mtime:  *prop.LastModified,
		Atime:  *prop.LastModified,
		Ctime:  *prop.LastModified,
		Crtime: *prop.CreationTime,
		Flags:  internal.NewFileBitMap(),
		MD5:    prop.ContentMD5,
		ETag:   sanitizeEtag(prop.ETag),
	}

	parseMetadata(attr, prop.Metadata)

	// We do not get permissions as part of this getAttr call hence setting the flag to true
	attr.Flags.Set(internal.PropFlagModeDefault)

	return attr, nil
}

func (bb *BlockBlob) getAttrUsingList(name string) (attr *internal.ObjAttr, err error) {
	log.Trace("BlockBlob::getAttrUsingList : name %s", name)

	iteration := 0
	var marker, new_marker *string
	var blobs []*internal.ObjAttr
	blobsRead := 0

	for marker != nil || iteration == 0 {
		blobs, new_marker, err = bb.List(name, marker, bb.Config.maxResultsForList)
		if err != nil {
			e := storeBlobErrToErr(err)
			if e == ErrFileNotFound {
				return attr, syscall.ENOENT
			} else if e == InvalidPermission {
				log.Err("BlockBlob::getAttrUsingList : Insufficient permissions for %s [%s]", name, err.Error())
				return attr, syscall.EACCES
			} else {
				log.Warn("BlockBlob::getAttrUsingList : Failed to list blob properties for %s [%s]", name, err.Error())
			}
		}

		for i, blob := range blobs {
			log.Trace("BlockBlob::getAttrUsingList : Item %d Blob %s", i+blobsRead, blob.Name)
			if blob.Path == name {
				return blob, nil
			}
		}

		marker = new_marker
		iteration++
		blobsRead += len(blobs)

		log.Trace("BlockBlob::getAttrUsingList : So far retrieved %d objects in %d iterations", blobsRead, iteration)
		if new_marker == nil || *new_marker == "" {
			break
		}
	}

	if err == nil {
		log.Warn("BlockBlob::getAttrUsingList : blob %s does not exist", name)
		return nil, syscall.ENOENT
	}

	log.Err("BlockBlob::getAttrUsingList : Failed to list blob properties for %s [%s]", name, err.Error())
	return nil, err
}

// GetAttr : Retrieve attributes of the blob
func (bb *BlockBlob) GetAttr(name string) (attr *internal.ObjAttr, err error) {
	log.Trace("BlockBlob::GetAttr : name %s", name)

	// To support virtual directories with no marker blob, we call list instead of get properties since list will not return a 404
	if bb.Config.virtualDirectory {
		attr, err = bb.getAttrUsingList(name)
	} else {
		attr, err = bb.getAttrUsingRest(name)
	}

	if bb.Config.filter != nil && attr != nil {
		if !bb.Config.filter.IsAcceptable(&blobfilter.BlobAttr{
			Name:  attr.Name,
			Mtime: attr.Mtime,
			Size:  attr.Size,
		}) {
			log.Debug("BlockBlob::GetAttr : Filtered out %s", name)
			return nil, syscall.ENOENT
		}
	}

	return attr, err
}

// List : Get a list of blobs matching the given prefix
// This fetches the list using a marker so the caller code should handle marker logic
// If count=0 - fetch max entries
func (bb *BlockBlob) List(prefix string, marker *string, count int32) ([]*internal.ObjAttr, *string, error) {
	log.Trace("BlockBlob::List : prefix %s, marker %s", prefix, func(marker *string) string {
		if marker != nil {
			return *marker
		} else {
			return ""
		}
	}(marker))

	if count == 0 {
		count = common.MaxDirListCount
	}

	listPath := bb.getListPath(prefix)

	// Get a result segment starting with the blob indicated by the current Marker.
	pager := bb.Container.NewListBlobsHierarchyPager("/", &container.ListBlobsHierarchyOptions{
		Marker:     marker,
		MaxResults: &count,
		Prefix:     &listPath,
		Include:    bb.listDetails,
	})

	listBlob, err := pager.NextPage(context.Background())

	// Note: Since we make a list call with a prefix, we will not fail here for a non-existent directory.
	// The blob service will not validate for us whether or not the path exists.
	// This is different from ADLS Gen2 behavior.
	// APIs that may be affected include IsDirEmpty, ReadDir and StreamDir

	if err != nil {
		log.Err("BlockBlob::List : Failed to list the container with the prefix %s", err.Error)
		return nil, nil, err
	}

	// Process the blobs returned in this result segment (if the segment is empty, the loop body won't execute)
	// Since block blob does not support acls, we set mode to 0 and FlagModeDefault to true so the fuse layer can return the default permission.

	blobList, dirList, err := bb.processBlobItems(listBlob.Segment.BlobItems)
	if err != nil {
		return nil, nil, err
	}

	// In case virtual directory exists but its corresponding 0 byte marker file is not there holding hdi_isfolder then just iterating
	// over BlobItems will fail to identify that directory. In such cases BlobPrefixes help to list all directories
	// dirList contains all dirs for which we got 0 byte meta file in this iteration, so exclude those and add rest to the list
	// Note: Since listing is paginated, sometimes the marker file may come in a different iteration from the BlobPrefix. For such
	// cases we manually call GetAttr to check the existence of the marker file.
	err = bb.processBlobPrefixes(listBlob.Segment.BlobPrefixes, dirList, &blobList)
	if err != nil {
		return nil, nil, err
	}

	return blobList, listBlob.NextMarker, nil
}

func (bb *BlockBlob) getListPath(prefix string) string {
	listPath := filepath.Join(bb.Config.prefixPath, prefix)
	if (prefix != "" && prefix[len(prefix)-1] == '/') || (prefix == "" && bb.Config.prefixPath != "") {
		listPath += "/"
	}
	return listPath
}

func (bb *BlockBlob) processBlobItems(blobItems []*container.BlobItem) ([]*internal.ObjAttr, map[string]bool, error) {
	blobList := make([]*internal.ObjAttr, 0)
	// For some directories 0 byte meta file may not exists so just create a map to figure out such directories
	dirList := make(map[string]bool)
	filterAttr := blobfilter.BlobAttr{}

	for _, blobInfo := range blobItems {
		blobAttr, err := bb.getBlobAttr(blobInfo)
		if err != nil {
			return nil, nil, err
		}

		if blobAttr.IsDir() {
			// 0 byte meta found so mark this directory in map
			dirList[*blobInfo.Name+"/"] = true
			blobAttr.Size = 4096
		}

		if bb.Config.filter != nil && !blobAttr.IsDir() {
			filterAttr.Name = blobAttr.Name
			filterAttr.Mtime = blobAttr.Mtime
			filterAttr.Size = blobAttr.Size

			if bb.Config.filter.IsAcceptable(&filterAttr) {
				blobList = append(blobList, blobAttr)
			} else {
				log.Debug("BlockBlob::List : Filtered out blob %s", blobAttr.Name)
			}
		} else {
			blobList = append(blobList, blobAttr)
		}
	}

	return blobList, dirList, nil
}

func (bb *BlockBlob) getBlobAttr(blobInfo *container.BlobItem) (*internal.ObjAttr, error) {
	if blobInfo.Properties.CustomerProvidedKeySHA256 != nil && *blobInfo.Properties.CustomerProvidedKeySHA256 != "" {
		log.Trace("BlockBlob::List : blob is encrypted with customer provided key so fetching metadata explicitly using REST")
		return bb.getAttrUsingRest(*blobInfo.Name)
	}
	mode, err := bb.getFileMode(blobInfo.Properties.Permissions)
	if err != nil {
		mode = 0
		log.Warn("BlockBlob::getBlobAttr : Failed to get file mode for %s [%s]", *blobInfo.Name, err.Error())
	}

	attr := &internal.ObjAttr{
		Path:   removePrefixPath(bb.Config.prefixPath, *blobInfo.Name),
		Name:   filepath.Base(*blobInfo.Name),
		Size:   *blobInfo.Properties.ContentLength,
		Mode:   mode,
		Mtime:  *blobInfo.Properties.LastModified,
		Atime:  bb.dereferenceTime(blobInfo.Properties.LastAccessedOn, *blobInfo.Properties.LastModified),
		Ctime:  *blobInfo.Properties.LastModified,
		Crtime: bb.dereferenceTime(blobInfo.Properties.CreationTime, *blobInfo.Properties.LastModified),
		Flags:  internal.NewFileBitMap(),
		MD5:    blobInfo.Properties.ContentMD5,
		ETag:   sanitizeEtag(blobInfo.Properties.ETag),
	}

	parseMetadata(attr, blobInfo.Metadata)
	if !bb.listDetails.Permissions {
		// In case of HNS account do not set this flag
		attr.Flags.Set(internal.PropFlagModeDefault)
	}

	return attr, nil
}

func (bb *BlockBlob) getFileMode(permissions *string) (os.FileMode, error) {
	if permissions == nil {
		return 0, nil
	}
	return getFileMode(*permissions)
}

func (bb *BlockBlob) dereferenceTime(input *time.Time, defaultTime time.Time) time.Time {
	if input == nil {
		return defaultTime
	}
	return *input
}

func (bb *BlockBlob) processBlobPrefixes(blobPrefixes []*container.BlobPrefix, dirList map[string]bool, blobList *[]*internal.ObjAttr) error {
	for _, blobInfo := range blobPrefixes {
		if _, ok := dirList[*blobInfo.Name]; ok {
			// marker file found in current iteration, skip adding the directory
			continue
		} else {
			//Check to see if its a HNS account and we received properties in blob prefixes
			if bb.listDetails.Permissions {
				attr, err := bb.createDirAttrWithPermissions(blobInfo)
				if err != nil {
					return err
				}
				*blobList = append(*blobList, attr)
			} else {
				// marker file not found in current iteration, so we need to manually check attributes via REST
				_, err := bb.getAttrUsingRest(*blobInfo.Name)
				// marker file also not found via manual check, safe to add to list
				if err == syscall.ENOENT {
					attr := bb.createDirAttr(*blobInfo.Name)
					*blobList = append(*blobList, attr)
				}
			}
		}
	}

	// Clean up the temp map as its no more needed
	for k := range dirList {
		delete(dirList, k)
	}

	return nil
}

func (bb *BlockBlob) createDirAttr(name string) *internal.ObjAttr {
	// For these dirs we get only the name and no other properties so hardcoding time to current time
	name = strings.TrimSuffix(name, "/")
	attr := &internal.ObjAttr{
		Path:  removePrefixPath(bb.Config.prefixPath, name),
		Name:  filepath.Base(name),
		Size:  4096,
		Mode:  os.ModeDir,
		Mtime: time.Now(),
		Flags: internal.NewDirBitMap(),
	}
	attr.Atime = attr.Mtime
	attr.Crtime = attr.Mtime
	attr.Ctime = attr.Mtime

	// This is called only in case of FNS when blobPrefix is there but the marker does not exists
	attr.Flags.Set(internal.PropFlagModeDefault)
	return attr
}

func (bb *BlockBlob) createDirAttrWithPermissions(blobInfo *container.BlobPrefix) (*internal.ObjAttr, error) {
	if blobInfo.Properties == nil {
		return nil, fmt.Errorf("failed to get properties of blobprefix %s", *blobInfo.Name)
	}

	mode, err := bb.getFileMode(blobInfo.Properties.Permissions)
	if err != nil {
		mode = 0
		log.Warn("BlockBlob::createDirAttrWithPermissions : Failed to get file mode for %s [%s]", *blobInfo.Name, err.Error())
	}

	name := strings.TrimSuffix(*blobInfo.Name, "/")
	attr := &internal.ObjAttr{
		Path:   removePrefixPath(bb.Config.prefixPath, name),
		Name:   filepath.Base(name),
		Size:   *blobInfo.Properties.ContentLength,
		Mode:   mode,
		Mtime:  *blobInfo.Properties.LastModified,
		Atime:  bb.dereferenceTime(blobInfo.Properties.LastAccessedOn, *blobInfo.Properties.LastModified),
		Ctime:  *blobInfo.Properties.LastModified,
		Crtime: bb.dereferenceTime(blobInfo.Properties.CreationTime, *blobInfo.Properties.LastModified),
		Flags:  internal.NewDirBitMap(),
	}

	return attr, nil
}

// track the progress of download of blobs where every 100MB of data downloaded is being tracked. It also tracks the completion of download
func trackDownload(name string, bytesTransferred int64, count int64, downloadPtr *int64) {
	if bytesTransferred >= (*downloadPtr)*100*common.MbToBytes || bytesTransferred == count {
		(*downloadPtr)++
		log.Debug("BlockBlob::trackDownload : Download: Blob = %v, Bytes transferred = %v, Size = %v", name, bytesTransferred, count)

		// send the download progress as an event
		azStatsCollector.PushEvents(downloadProgress, name, map[string]interface{}{bytesTfrd: bytesTransferred, size: count})
	}
}

// ReadToFile : Download a blob to a local file
func (bb *BlockBlob) ReadToFile(name string, offset int64, count int64, fi *os.File) (err error) {
	log.Trace("BlockBlob::ReadToFile : name %s, offset : %d, count %d", name, offset, count)
	//defer exectime.StatTimeCurrentBlock("BlockBlob::ReadToFile")()

	blobClient := bb.Container.NewBlobClient(filepath.Join(bb.Config.prefixPath, name))

	downloadPtr := to.Ptr(int64(1))

	if common.MonitorBfs() {
		bb.downloadOptions.Progress = func(bytesTransferred int64) {
			trackDownload(name, bytesTransferred, count, downloadPtr)
		}
	}

	defer log.TimeTrack(time.Now(), "BlockBlob::ReadToFile", name)

	dlOpts := *bb.downloadOptions
	dlOpts.Range = blob.HTTPRange{
		Offset: offset,
		Count:  count,
	}

	_, err = blobClient.DownloadFile(context.Background(), fi, &dlOpts)

	if err != nil {
		e := storeBlobErrToErr(err)
		if e == ErrFileNotFound {
			return syscall.ENOENT
		} else {
			log.Err("BlockBlob::ReadToFile : Failed to download blob %s [%s]", name, err.Error())
			return err
		}
	} else {
		log.Debug("BlockBlob::ReadToFile : Download complete of blob %v", name)

		// store total bytes downloaded so far
		azStatsCollector.UpdateStats(stats_manager.Increment, bytesDownloaded, count)
	}

	if bb.Config.validateMD5 {
		// Compute md5 of local file
		fileMD5, err := getMD5(fi)
		if err != nil {
			log.Warn("BlockBlob::ReadToFile : Failed to generate MD5 Sum for %s", name)
		} else {
			// Get latest properties from container to get the md5 of blob
			prop, err := blobClient.GetProperties(context.Background(), &blob.GetPropertiesOptions{
				CPKInfo: bb.blobCPKOpt,
			})
			if err != nil {
				log.Warn("BlockBlob::ReadToFile : Failed to get properties of blob %s [%s]", name, err.Error())
			} else {
				blobMD5 := prop.ContentMD5
				if blobMD5 == nil {
					log.Warn("BlockBlob::ReadToFile : Failed to get MD5 Sum for blob %s", name)
				} else {
					// compare md5 and fail is not match
					if !reflect.DeepEqual(fileMD5, blobMD5) {
						log.Err("BlockBlob::ReadToFile : MD5 Sum mismatch %s", name)
						return errors.New("md5 sum mismatch on download")
					}
				}
			}
		}
	}

	return nil
}

// ReadBuffer : Download a specific range from a blob to a buffer
func (bb *BlockBlob) ReadBuffer(name string, offset int64, len int64) ([]byte, error) {
	log.Trace("BlockBlob::ReadBuffer : name %s, offset %v, len %v", name, offset, len)
	var buff []byte
	if len == 0 {
		attr, err := bb.GetAttr(name)
		if err != nil {
			return buff, err
		}
		len = attr.Size - offset
	}

	buff = make([]byte, len)
	blobClient := bb.Container.NewBlobClient(filepath.Join(bb.Config.prefixPath, name))

	dlOpts := (blob.DownloadBufferOptions)(*bb.downloadOptions)
	dlOpts.Range = blob.HTTPRange{
		Offset: offset,
		Count:  len,
	}

	_, err := blobClient.DownloadBuffer(context.Background(), buff, &dlOpts)

	if err != nil {
		e := storeBlobErrToErr(err)
		if e == ErrFileNotFound {
			return buff, syscall.ENOENT
		} else if e == InvalidRange {
			return buff, syscall.ERANGE
		}

		log.Err("BlockBlob::ReadBuffer : Failed to download blob %s [%s]", name, err.Error())
		return buff, err
	}

	return buff, nil
}

// ReadInBuffer : Download specific range from a file to a user provided buffer
func (bb *BlockBlob) ReadInBuffer(name string, offset int64, len int64, data []byte, etag *string) error {
	// log.Trace("BlockBlob::ReadInBuffer : name %s", name)
	if etag != nil {
		*etag = ""
	}

	blobClient := bb.Container.NewBlobClient(filepath.Join(bb.Config.prefixPath, name))

	ctx, cancel := context.WithTimeout(context.Background(), max_context_timeout*time.Minute)
	defer cancel()

	opt := &blob.DownloadStreamOptions{
		Range: blob.HTTPRange{
			Offset: offset,
			Count:  len,
		},
		CPKInfo: bb.blobCPKOpt,
	}

	downloadResponse, err := blobClient.DownloadStream(ctx, opt)

	if err != nil {
		e := storeBlobErrToErr(err)
		if e == ErrFileNotFound {
			return syscall.ENOENT
		} else if e == InvalidRange {
			return syscall.ERANGE
		}

		log.Err("BlockBlob::ReadInBufferWithETag : Failed to download blob %s [%s]", name, err.Error())
		return err
	}

	var streamBody io.ReadCloser = downloadResponse.NewRetryReader(ctx, nil)
	dataRead, err := io.ReadFull(streamBody, data)

	if err != nil && err != io.EOF && err != io.ErrUnexpectedEOF {
		log.Err("BlockBlob::ReadInBuffer : Failed to copy data from body to buffer for blob %s [%s]", name, err.Error())
		return err
	}

	if dataRead < 0 {
		log.Err("BlockBlob::ReadInBuffer : Failed to copy data from body to buffer for blob %s", name)
		return errors.New("failed to copy data from body to buffer")
	}

	err = streamBody.Close()
	if err != nil {
		log.Err("BlockBlob::ReadInBuffer : Failed to close body for blob %s [%s]", name, err.Error())
	}

	if etag != nil {
		*etag = sanitizeEtag(downloadResponse.ETag)
	}

	return nil
}

func (bb *BlockBlob) calculateBlockSize(name string, fileSize int64) (blockSize int64, err error) {
	// If bufferSize > (BlockBlobMaxStageBlockBytes * BlockBlobMaxBlocks), then error
	if fileSize > MaxBlobSize {
		log.Err("BlockBlob::calculateBlockSize : buffer is too large to upload to a block blob %s", name)
		err = errors.New("buffer is too large to upload to a block blob")
		return 0, err
	}

	// If bufferSize <= BlockBlobMaxUploadBlobBytes, then Upload should be used with just 1 I/O request
	if fileSize <= blockblob.MaxUploadBlobBytes {
		// Files up to 256MB can be uploaded as a single block
		blockSize = blockblob.MaxUploadBlobBytes
	} else {
		// buffer / max blocks = block size to use all 50,000 blocks
		blockSize = int64(math.Ceil(float64(fileSize) / blockblob.MaxBlocks))

		if blockSize < blob.DefaultDownloadBlockSize {
			// Block size is smaller then 4MB then consider 4MB as default
			blockSize = blob.DefaultDownloadBlockSize
		} else {
			if (blockSize & (-8)) != 0 {
				// EXTRA : round off the block size to next higher multiple of 8.
				// No reason to do so just the odd numbers in block size will not be good on server end is assumption
				blockSize = (blockSize + 7) & (-8)
			}

			if blockSize > blockblob.MaxStageBlockBytes {
				// After rounding off the blockSize has become bigger then max allowed blocks.
				log.Err("BlockBlob::calculateBlockSize : blockSize exceeds max allowed block size for %s", name)
				err = errors.New("block-size is too large to upload to a block blob")
				return 0, err
			}
		}
	}

	log.Info("BlockBlob::calculateBlockSize : %s size %v, blockSize %v", name, fileSize, blockSize)
	return blockSize, nil
}

// track the progress of upload of blobs where every 100MB of data uploaded is being tracked. It also tracks the completion of upload
func trackUpload(name string, bytesTransferred int64, count int64, uploadPtr *int64) {
	if bytesTransferred >= (*uploadPtr)*100*common.MbToBytes || bytesTransferred == count {
		(*uploadPtr)++
		log.Debug("BlockBlob::trackUpload : Upload: Blob = %v, Bytes transferred = %v, Size = %v", name, bytesTransferred, count)

		// send upload progress as event
		azStatsCollector.PushEvents(uploadProgress, name, map[string]interface{}{bytesTfrd: bytesTransferred, size: count})
	}
}

// WriteFromFile : Upload local file to blob
func (bb *BlockBlob) WriteFromFile(name string, metadata map[string]*string, fi *os.File) (err error) {
	log.Trace("BlockBlob::WriteFromFile : name %s", name)
	//defer exectime.StatTimeCurrentBlock("WriteFromFile::WriteFromFile")()

	blobClient := bb.Container.NewBlockBlobClient(filepath.Join(bb.Config.prefixPath, name))
	defer log.TimeTrack(time.Now(), "BlockBlob::WriteFromFile", name)

	uploadPtr := to.Ptr(int64(1))

	blockSize := bb.Config.blockSize
	// get the size of the file
	stat, err := fi.Stat()
	if err != nil {
		log.Err("BlockBlob::WriteFromFile : Failed to get file size %s [%s]", name, err.Error())
		return err
	}

	// if the block size is not set then we configure it based on file size
	if blockSize == 0 {
		// based on file-size calculate block size
		blockSize, err = bb.calculateBlockSize(name, stat.Size())
		if err != nil {
			return err
		}
	}

	// Compute md5 of this file is requested by user
	// If file is uploaded in one shot (no blocks created) then server is populating md5 on upload automatically.
	// hence we take cost of calculating md5 only for files which are bigger in size and which will be converted to blocks.
	md5sum := []byte{}
	if bb.Config.updateMD5 && stat.Size() >= blockblob.MaxUploadBlobBytes {
		md5sum, err = getMD5(fi)
		if err != nil {
			// Md5 sum generation failed so set nil while uploading
			log.Warn("BlockBlob::WriteFromFile : Failed to generate md5 of %s", name)
			md5sum = []byte{0}
		}
	}

	uploadOptions := &blockblob.UploadFileOptions{
		BlockSize:   blockSize,
		Concurrency: bb.Config.maxConcurrency,
		Metadata:    metadata,
		AccessTier:  bb.Config.defaultTier,
		HTTPHeaders: &blob.HTTPHeaders{
			BlobContentType: to.Ptr(getContentType(name)),
			BlobContentMD5:  md5sum,
		},
		CPKInfo: bb.blobCPKOpt,
	}
	if common.MonitorBfs() && stat.Size() > 0 {
		uploadOptions.Progress = func(bytesTransferred int64) {
			trackUpload(name, bytesTransferred, stat.Size(), uploadPtr)
		}
	}

	_, err = blobClient.UploadFile(context.Background(), fi, uploadOptions)

	if err != nil {
		serr := storeBlobErrToErr(err)
		if serr == BlobIsUnderLease {
			log.Err("BlockBlob::WriteFromFile : %s is under a lease, can not update file [%s]", name, err.Error())
			return syscall.EIO
		} else if serr == InvalidPermission {
			log.Err("BlockBlob::WriteFromFile : Insufficient permissions for %s [%s]", name, err.Error())
			return syscall.EACCES
		} else {
			log.Err("BlockBlob::WriteFromFile : Failed to upload blob %s [%s]", name, err.Error())
		}
		return err
	} else {
		log.Debug("BlockBlob::WriteFromFile : Upload complete of blob %v", name)

		// store total bytes uploaded so far
		if stat.Size() > 0 {
			azStatsCollector.UpdateStats(stats_manager.Increment, bytesUploaded, stat.Size())
		}
	}

	return nil
}

// WriteFromBuffer : Upload from a buffer to a blob
func (bb *BlockBlob) WriteFromBuffer(options internal.WriteFromBufferOptions) error {
	log.Trace("BlockBlob::WriteFromBuffer : name %s", options.Name)
	blobClient := bb.Container.NewBlockBlobClient(filepath.Join(bb.Config.prefixPath, options.Name))

	defer log.TimeTrack(time.Now(), "BlockBlob::WriteFromBuffer", options.Name)

	uploadOptions := &blockblob.UploadBufferOptions{
		BlockSize:   bb.Config.blockSize,
		Concurrency: bb.Config.maxConcurrency,
		Metadata:    options.Metadata,
		AccessTier:  bb.Config.defaultTier,
		HTTPHeaders: &blob.HTTPHeaders{
			BlobContentType: to.Ptr(getContentType(options.Name)),
		},
		CPKInfo: bb.blobCPKOpt,
	}

	if options.Etag {
		uploadOptions.AccessConditions = &blob.AccessConditions{
			ModifiedAccessConditions: &blob.ModifiedAccessConditions{
				IfNoneMatch: to.Ptr(azcore.ETagAny),
			},
		}
	}

	_, err := blobClient.UploadBuffer(context.Background(), options.Data, uploadOptions)

	if err != nil {
		log.Err("BlockBlob::WriteFromBuffer : Failed to upload blob %s [%s]", options.Name, err.Error())
		return err
	}

	return nil
}

// GetFileBlockOffsets: store blocks ids and corresponding offsets
func (bb *BlockBlob) GetFileBlockOffsets(name string) (*common.BlockOffsetList, error) {
	var blockOffset int64 = 0
	blockList := common.BlockOffsetList{}
	blobClient := bb.Container.NewBlockBlobClient(filepath.Join(bb.Config.prefixPath, name))

	storageBlockList, err := blobClient.GetBlockList(context.Background(), blockblob.BlockListTypeCommitted, nil)

	if err != nil {
		log.Err("BlockBlob::GetFileBlockOffsets : Failed to get block list %s ", name, err.Error())
		return &common.BlockOffsetList{}, err
	}

	// if block list empty its a small file
	if len(storageBlockList.CommittedBlocks) == 0 {
		blockList.Flags.Set(common.SmallFile)
		return &blockList, nil
	}

	for _, block := range storageBlockList.CommittedBlocks {
		blk := &common.Block{
			Id:         *block.Name,
			StartIndex: int64(blockOffset),
			EndIndex:   int64(blockOffset) + *block.Size,
		}
		blockOffset += *block.Size
		blockList.BlockList = append(blockList.BlockList, blk)
	}
	// blockList.Etag = storageBlockList.ETag()
	blockList.BlockIdLength = common.GetIdLength(blockList.BlockList[0].Id)
	return &blockList, nil
}

func (bb *BlockBlob) createBlock(blockIdLength, startIndex, size int64) *common.Block {
	newBlockId := base64.StdEncoding.EncodeToString(common.NewUUIDWithLength(blockIdLength))
	newBlock := &common.Block{
		Id:         newBlockId,
		StartIndex: startIndex,
		EndIndex:   startIndex + size,
	}
	// mark truncated since it is a new empty block
	newBlock.Flags.Set(common.TruncatedBlock)
	newBlock.Flags.Set(common.DirtyBlock)
	return newBlock
}

// create new blocks based on the offset and total length we're adding to the file
func (bb *BlockBlob) createNewBlocks(blockList *common.BlockOffsetList, offset, length int64) (int64, error) {
	blockSize := bb.Config.blockSize
	prevIndex := blockList.BlockList[len(blockList.BlockList)-1].EndIndex
	numOfBlocks := int64(len(blockList.BlockList))
	if blockSize == 0 {
		blockSize = (16 * 1024 * 1024)
		if math.Ceil((float64)(numOfBlocks)+(float64)(length)/(float64)(blockSize)) > blockblob.MaxBlocks {
			blockSize = int64(math.Ceil((float64)(length) / (float64)(blockblob.MaxBlocks-numOfBlocks)))
			if blockSize > blockblob.MaxStageBlockBytes {
				return 0, errors.New("cannot accommodate data within the block limit")
			}
		}
	} else if math.Ceil((float64)(numOfBlocks)+(float64)(length)/(float64)(blockSize)) > blockblob.MaxBlocks {
		return 0, errors.New("cannot accommodate data within the block limit with configured block-size")
	}

	// BufferSize is the size of the buffer that will go beyond our current blob (appended)
	var bufferSize int64
	for i := prevIndex; i < offset+length; i += blockSize {
		blkSize := int64(math.Min(float64(blockSize), float64((offset+length)-i)))
		newBlock := bb.createBlock(blockList.BlockIdLength, i, blkSize)
		blockList.BlockList = append(blockList.BlockList, newBlock)
		// reset the counter to determine if there are leftovers at the end
		bufferSize += blkSize
	}
	return bufferSize, nil
}

func (bb *BlockBlob) removeBlocks(blockList *common.BlockOffsetList, size int64, name string) *common.BlockOffsetList {
	_, index := blockList.BinarySearch(size)
	// if the start index is equal to new size - block should be removed - move one index back
	if blockList.BlockList[index].StartIndex == size {
		index = index - 1
	}
	// if the file we're shrinking is in the middle of a block then shrink that block
	if blockList.BlockList[index].EndIndex > size {
		blk := blockList.BlockList[index]
		blk.EndIndex = size
		blk.Data = make([]byte, blk.EndIndex-blk.StartIndex)
		blk.Flags.Set(common.DirtyBlock)

		err := bb.ReadInBuffer(name, blk.StartIndex, blk.EndIndex-blk.StartIndex, blk.Data, nil)
		if err != nil {
			log.Err("BlockBlob::removeBlocks : Failed to remove blocks %s [%s]", name, err.Error())
		}

	}
	blk := blockList.BlockList[index]
	blk.Flags.Set(common.RemovedBlocks)
	blockList.BlockList = blockList.BlockList[:index+1]

	return blockList
}

func (bb *BlockBlob) TruncateFile(name string, size int64) error {
	// log.Trace("BlockBlob::TruncateFile : name=%s, size=%d", name, size)
	attr, err := bb.GetAttr(name)
	if err != nil {
		log.Err("BlockBlob::TruncateFile : Failed to get attributes of file %s [%s]", name, err.Error())
		if err == syscall.ENOENT {
			return err
		}
	}
	if size == 0 || attr.Size == 0 {
		// If we are resizing to a value > 1GB then we need to upload multiple blocks to resize
		if size > 1*common.GbToBytes {
			blkSize := int64(16 * common.MbToBytes)
			blobName := filepath.Join(bb.Config.prefixPath, name)
			blobClient := bb.Container.NewBlockBlobClient(blobName)

			blkList := make([]string, 0)
			id := base64.StdEncoding.EncodeToString(common.NewUUIDWithLength(16))

			for i := 0; size > 0; i++ {
				if i == 0 || size < blkSize {
					// Only first and last block we upload and rest all we replicate with the first block itself
					if size < blkSize {
						blkSize = size
						id = base64.StdEncoding.EncodeToString(common.NewUUIDWithLength(16))
					}
					data := make([]byte, blkSize)

					_, err = blobClient.StageBlock(context.Background(),
						id,
						streaming.NopCloser(bytes.NewReader(data)),
						&blockblob.StageBlockOptions{
							CPKInfo: bb.blobCPKOpt,
						})
					if err != nil {
						log.Err("BlockBlob::TruncateFile : Failed to stage block for %s [%s]", name, err.Error())
						return err
					}
				}
				blkList = append(blkList, id)
				size -= blkSize
			}

			err = bb.CommitBlocks(blobName, blkList, nil)
			if err != nil {
				log.Err("BlockBlob::TruncateFile : Failed to commit blocks for %s [%s]", name, err.Error())
				return err
			}
		} else {
			err := bb.WriteFromBuffer(internal.WriteFromBufferOptions{
				Name: name,
				Data: make([]byte, size),
			})
			if err != nil {
				log.Err("BlockBlob::TruncateFile : Failed to set the %s to 0 bytes [%s]", name, err.Error())
			}
		}
		return err
	}

	//If new size is less than 256MB
	if size < blockblob.MaxUploadBlobBytes {
		data, err := bb.HandleSmallFile(name, size, attr.Size)
		if err != nil {
			log.Err("BlockBlob::TruncateFile : Failed to read small file %s", name, err.Error())
			return err
		}
		err = bb.WriteFromBuffer(internal.WriteFromBufferOptions{Name: name,
			Data: data})
		if err != nil {
			log.Err("BlockBlob::TruncateFile : Failed to write from buffer file %s", name, err.Error())
			return err
		}
	} else {
		bol, err := bb.GetFileBlockOffsets(name)
		if err != nil {
			log.Err("BlockBlob::TruncateFile : Failed to get block list of file %s [%s]", name, err.Error())
			return err
		}
		if bol.SmallFile() {
			data, err := bb.HandleSmallFile(name, size, attr.Size)
			if err != nil {
				log.Err("BlockBlob::TruncateFile : Failed to read small file %s", name, err.Error())
				return err
			}
			err = bb.WriteFromBuffer(internal.WriteFromBufferOptions{Name: name,
				Data: data})
			if err != nil {
				log.Err("BlockBlob::TruncateFile : Failed to write from buffer file %s", name, err.Error())
				return err
			}
		} else {
			if size < attr.Size {
				bol = bb.removeBlocks(bol, size, name)
			} else if size > attr.Size {
				_, err = bb.createNewBlocks(bol, bol.BlockList[len(bol.BlockList)-1].EndIndex, size-attr.Size)
				if err != nil {
					log.Err("BlockBlob::TruncateFile : Failed to create new blocks for file %s", name, err.Error())
					return err
				}
			}
			err = bb.StageAndCommit(name, bol)
			if err != nil {
				log.Err("BlockBlob::TruncateFile : Failed to stage and commit file %s", name, err.Error())
				return err
			}
		}
	}

	return nil
}

func (bb *BlockBlob) HandleSmallFile(name string, size int64, originalSize int64) ([]byte, error) {
	var data = make([]byte, size)
	var err error
	if size > originalSize {
		err = bb.ReadInBuffer(name, 0, 0, data, nil)
		if err != nil {
			log.Err("BlockBlob::TruncateFile : Failed to read small file %s", name, err.Error())
		}
	} else {
		err = bb.ReadInBuffer(name, 0, size, data, nil)
		if err != nil {
			log.Err("BlockBlob::TruncateFile : Failed to read small file %s", name, err.Error())
		}
	}
	return data, err
}

// Write : write data at given offset to a blob
func (bb *BlockBlob) Write(options internal.WriteFileOptions) error {
	name := options.Handle.Path
	offset := options.Offset
	defer log.TimeTrack(time.Now(), "BlockBlob::Write", options.Handle.Path)
	log.Trace("BlockBlob::Write : name %s offset %v", name, offset)
	// tracks the case where our offset is great than our current file size (appending only - not modifying pre-existing data)
	var dataBuffer *[]byte
	// when the file offset mapping is cached we don't need to make a get block list call
	fileOffsets, err := bb.GetFileBlockOffsets(name)
	if err != nil {
		return err
	}
	length := int64(len(options.Data))
	data := options.Data
	// case 1: file consists of no blocks (small file)
	if fileOffsets.SmallFile() {
		// get all the data
		oldData, _ := bb.ReadBuffer(name, 0, 0)
		// update the data with the new data
		// if we're only overwriting existing data
		if int64(len(oldData)) >= offset+length {
			copy(oldData[offset:], data)
			dataBuffer = &oldData
			// else appending and/or overwriting
		} else {
			// if the file is not empty then we need to combine the data
			if len(oldData) > 0 {
				// new data buffer with the size of old and new data
				newDataBuffer := make([]byte, offset+length)
				// copy the old data into it
				// TODO: better way to do this?
				if offset != 0 {
					copy(newDataBuffer, oldData)
					oldData = nil
				}
				// overwrite with the new data we want to add
				copy(newDataBuffer[offset:], data)
				dataBuffer = &newDataBuffer
			} else {
				dataBuffer = &data
			}
		}
		// WriteFromBuffer should be able to handle the case where now the block is too big and gets split into multiple blocks
		err := bb.WriteFromBuffer(internal.WriteFromBufferOptions{Name: name,
			Metadata: options.Metadata,
<<<<<<< HEAD
			Data:     *dataBuffer})
=======
			Data:     *dataBuffer,
			Etag:     options.Etag})
>>>>>>> b012cb90
		if err != nil {
			log.Err("BlockBlob::Write : Failed to upload to blob %s ", name, err.Error())
			return err
		}
		// case 2: given offset is within the size of the blob - and the blob consists of multiple blocks
		// case 3: new blocks need to be added
	} else {
		index, oldDataSize, exceedsFileBlocks, appendOnly := fileOffsets.FindBlocksToModify(offset, length)
		// keeps track of how much new data will be appended to the end of the file (applicable only to case 3)
		newBufferSize := int64(0)
		// case 3?
		if exceedsFileBlocks {
			newBufferSize, err = bb.createNewBlocks(fileOffsets, offset, length)
			if err != nil {
				log.Err("BlockBlob::Write : Failed to create new blocks for file %s", name, err.Error())
				return err
			}
		}
		// buffer that holds that pre-existing data in those blocks we're interested in
		oldDataBuffer := make([]byte, oldDataSize+newBufferSize)
		if !appendOnly {
			// fetch the blocks that will be impacted by the new changes so we can overwrite them
			err = bb.ReadInBuffer(name, fileOffsets.BlockList[index].StartIndex, oldDataSize, oldDataBuffer, nil)
			if err != nil {
				log.Err("BlockBlob::Write : Failed to read data in buffer %s [%s]", name, err.Error())
			}
		}
		// this gives us where the offset with respect to the buffer that holds our old data - so we can start writing the new data
		blockOffset := offset - fileOffsets.BlockList[index].StartIndex
		copy(oldDataBuffer[blockOffset:], data)
		err := bb.stageAndCommitModifiedBlocks(name, oldDataBuffer, fileOffsets)
		return err
	}
	return nil
}

// TODO: make a similar method facing stream that would enable us to write to cached blocks then stage and commit
func (bb *BlockBlob) stageAndCommitModifiedBlocks(name string, data []byte, offsetList *common.BlockOffsetList) error {
	blobClient := bb.Container.NewBlockBlobClient(filepath.Join(bb.Config.prefixPath, name))
	blockOffset := int64(0)
	var blockIDList []string
	for _, blk := range offsetList.BlockList {
		blockIDList = append(blockIDList, blk.Id)
		if blk.Dirty() {
			_, err := blobClient.StageBlock(context.Background(),
				blk.Id,
				streaming.NopCloser(bytes.NewReader(data[blockOffset:(blk.EndIndex-blk.StartIndex)+blockOffset])),
				&blockblob.StageBlockOptions{
					CPKInfo: bb.blobCPKOpt,
				})

			if err != nil {
				log.Err("BlockBlob::stageAndCommitModifiedBlocks : Failed to stage to blob %s at block %v [%s]", name, blockOffset, err.Error())
				return err
			}
			blockOffset = (blk.EndIndex - blk.StartIndex) + blockOffset
		}
	}
	_, err := blobClient.CommitBlockList(context.Background(),
		blockIDList,
		&blockblob.CommitBlockListOptions{
			HTTPHeaders: &blob.HTTPHeaders{
				BlobContentType: to.Ptr(getContentType(name)),
			},
			Tier:    bb.Config.defaultTier,
			CPKInfo: bb.blobCPKOpt,
		})

	if err != nil {
		log.Err("BlockBlob::stageAndCommitModifiedBlocks : Failed to commit block list to blob %s [%s]", name, err.Error())
		return err
	}
	return nil
}

func (bb *BlockBlob) StageAndCommit(name string, bol *common.BlockOffsetList) error {
	// lock on the blob name so that no stage and commit race condition occur causing failure
	blobMtx := bb.blockLocks.GetLock(name)
	blobMtx.Lock()
	defer blobMtx.Unlock()
	blobClient := bb.Container.NewBlockBlobClient(filepath.Join(bb.Config.prefixPath, name))
	var blockIDList []string
	var data []byte
	staged := false
	for _, blk := range bol.BlockList {
		blockIDList = append(blockIDList, blk.Id)
		if blk.Truncated() {
			data = make([]byte, blk.EndIndex-blk.StartIndex)
			blk.Flags.Clear(common.TruncatedBlock)
		} else {
			data = blk.Data
		}
		if blk.Dirty() {
			_, err := blobClient.StageBlock(context.Background(),
				blk.Id,
				streaming.NopCloser(bytes.NewReader(data)),
				&blockblob.StageBlockOptions{
					CPKInfo: bb.blobCPKOpt,
				})
			if err != nil {
				log.Err("BlockBlob::StageAndCommit : Failed to stage to blob %s with ID %s at block %v [%s]", name, blk.Id, blk.StartIndex, err.Error())
				return err
			}
			staged = true
			blk.Flags.Clear(common.DirtyBlock)
		} else if blk.Removed() {
			staged = true
		}
	}
	if staged {
		_, err := blobClient.CommitBlockList(context.Background(),
			blockIDList,
			&blockblob.CommitBlockListOptions{
				HTTPHeaders: &blob.HTTPHeaders{
					BlobContentType: to.Ptr(getContentType(name)),
				},
				Tier:    bb.Config.defaultTier,
				CPKInfo: bb.blobCPKOpt,
				// AccessConditions: &blob.AccessConditions{ModifiedAccessConditions: &blob.ModifiedAccessConditions{IfMatch: bol.Etag}},
			})
		if err != nil {
			log.Err("BlockBlob::StageAndCommit : Failed to commit block list to blob %s [%s]", name, err.Error())
			return err
		}
		// update the etag
		// bol.Etag = resp.ETag()
	}
	return nil
}

// ChangeMod : Change mode of a blob
func (bb *BlockBlob) ChangeMod(name string, _ os.FileMode) error {
	log.Trace("BlockBlob::ChangeMod : name %s", name)

	if bb.Config.ignoreAccessModifiers {
		// for operations like git clone where transaction fails if chmod is not successful
		// return success instead of ENOSYS
		return nil
	}

	// This is not currently supported for a flat namespace account
	return syscall.ENOTSUP
}

// ChangeOwner : Change owner of a blob
func (bb *BlockBlob) ChangeOwner(name string, _ int, _ int) error {
	log.Trace("BlockBlob::ChangeOwner : name %s", name)

	if bb.Config.ignoreAccessModifiers {
		// for operations like git clone where transaction fails if chown is not successful
		// return success instead of ENOSYS
		return nil
	}

	// This is not currently supported for a flat namespace account
	return syscall.ENOTSUP
}

// GetCommittedBlockList : Get the list of committed blocks
func (bb *BlockBlob) GetCommittedBlockList(name string) (*internal.CommittedBlockList, error) {
	blobClient := bb.Container.NewBlockBlobClient(filepath.Join(bb.Config.prefixPath, name))

	storageBlockList, err := blobClient.GetBlockList(context.Background(), blockblob.BlockListTypeCommitted, nil)

	if err != nil {
		log.Err("BlockBlob::GetFileBlockOffsets : Failed to get block list %s ", name, err.Error())
		return nil, err
	}

	// if block list empty its a small file
	if len(storageBlockList.CommittedBlocks) == 0 {
		return nil, nil
	}

	blockList := make(internal.CommittedBlockList, 0)
	startOffset := int64(0)
	for _, block := range storageBlockList.CommittedBlocks {
		blk := internal.CommittedBlock{
			Id:     *block.Name,
			Offset: startOffset,
			Size:   uint64(*block.Size),
		}
		startOffset += *block.Size
		blockList = append(blockList, blk)
	}

	return &blockList, nil
}

// StageBlock : stages a block and returns its blockid
func (bb *BlockBlob) StageBlock(name string, data []byte, id string) error {
	log.Trace("BlockBlob::StageBlock : name %s, ID %v, length %v", name, id, len(data))

	ctx, cancel := context.WithTimeout(context.Background(), max_context_timeout*time.Minute)
	defer cancel()

	blobClient := bb.Container.NewBlockBlobClient(filepath.Join(bb.Config.prefixPath, name))
	_, err := blobClient.StageBlock(ctx,
		id,
		streaming.NopCloser(bytes.NewReader(data)),
		&blockblob.StageBlockOptions{
			CPKInfo: bb.blobCPKOpt,
		})

	if err != nil {
		log.Err("BlockBlob::StageBlock : Failed to stage to blob %s with ID %s [%s]", name, id, err.Error())
		return err
	}

	return nil
}

// CommitBlocks : persists the block list
func (bb *BlockBlob) CommitBlocks(name string, blockList []string, newEtag *string) error {
	log.Trace("BlockBlob::CommitBlocks : name %s", name)

	ctx, cancel := context.WithTimeout(context.Background(), max_context_timeout*time.Minute)
	defer cancel()

	blobClient := bb.Container.NewBlockBlobClient(filepath.Join(bb.Config.prefixPath, name))
	resp, err := blobClient.CommitBlockList(ctx,
		blockList,
		&blockblob.CommitBlockListOptions{
			HTTPHeaders: &blob.HTTPHeaders{
				BlobContentType: to.Ptr(getContentType(name)),
			},
			Tier:    bb.Config.defaultTier,
			CPKInfo: bb.blobCPKOpt,
		})

	if err != nil {
		log.Err("BlockBlob::CommitBlocks : Failed to commit block list to blob %s [%s]", name, err.Error())
		return err
	}

	if newEtag != nil {
		*newEtag = sanitizeEtag(resp.ETag)
	}

	return nil
}

func (bb *BlockBlob) SetFilter(filter string) error {
	if filter == "" {
		bb.Config.filter = nil
		return nil
	}

	bb.Config.filter = &blobfilter.BlobFilter{}
	return bb.Config.filter.Configure(filter)
}<|MERGE_RESOLUTION|>--- conflicted
+++ resolved
@@ -1406,12 +1406,8 @@
 		// WriteFromBuffer should be able to handle the case where now the block is too big and gets split into multiple blocks
 		err := bb.WriteFromBuffer(internal.WriteFromBufferOptions{Name: name,
 			Metadata: options.Metadata,
-<<<<<<< HEAD
-			Data:     *dataBuffer})
-=======
 			Data:     *dataBuffer,
 			Etag:     options.Etag})
->>>>>>> b012cb90
 		if err != nil {
 			log.Err("BlockBlob::Write : Failed to upload to blob %s ", name, err.Error())
 			return err
