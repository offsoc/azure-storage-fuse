--- conflicted
+++ resolved
@@ -644,14 +644,11 @@
 	return syscall.ENOTSUP
 }
 
-<<<<<<< HEAD
-=======
 // GetCommittedBlockList : Get the list of committed blocks
 func (dl *Datalake) GetCommittedBlockList(name string) (*internal.CommittedBlockList, error) {
 	return dl.BlockBlob.GetCommittedBlockList(name)
 }
 
->>>>>>> de2f9fdc
 // StageBlock : stages a block and returns its blockid
 func (dl *Datalake) StageBlock(name string, data []byte, id string) error {
 	return dl.BlockBlob.StageBlock(name, data, id)
