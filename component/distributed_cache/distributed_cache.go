--- conflicted
+++ resolved
@@ -35,18 +35,13 @@
 
 import (
 	"context"
-<<<<<<< HEAD
 	"encoding/json"
+	"errors"
 	"fmt"
 	"os"
 	"sync"
+	"syscall"
 	"time"
-=======
-	"errors"
-	"fmt"
-	"os"
-	"syscall"
->>>>>>> 39cfcd28
 
 	"github.com/Azure/azure-sdk-for-go/sdk/storage/azblob/bloberror"
 	"github.com/Azure/azure-storage-fuse/v2/common/config"
