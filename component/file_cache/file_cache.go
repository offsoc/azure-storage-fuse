/*
    _____           _____   _____   ____          ______  _____  ------
   |     |  |      |     | |     | |     |     | |       |            |
   |     |  |      |     | |     | |     |     | |       |            |
   | --- |  |      |     | |-----| |---- |     | |-----| |-----  ------
   |     |  |      |     | |     | |     |     |       | |       |
   | ____|  |_____ | ____| | ____| |     |_____|  _____| |_____  |_____


   Licensed under the MIT License <http://opensource.org/licenses/MIT>.

   Copyright © 2020-2022 Microsoft Corporation. All rights reserved.
   Author : <blobfusedev@microsoft.com>

   Permission is hereby granted, free of charge, to any person obtaining a copy
   of this software and associated documentation files (the "Software"), to deal
   in the Software without restriction, including without limitation the rights
   to use, copy, modify, merge, publish, distribute, sublicense, and/or sell
   copies of the Software, and to permit persons to whom the Software is
   furnished to do so, subject to the following conditions:

   The above copyright notice and this permission notice shall be included in all
   copies or substantial portions of the Software.

   THE SOFTWARE IS PROVIDED "AS IS", WITHOUT WARRANTY OF ANY KIND, EXPRESS OR
   IMPLIED, INCLUDING BUT NOT LIMITED TO THE WARRANTIES OF MERCHANTABILITY,
   FITNESS FOR A PARTICULAR PURPOSE AND NONINFRINGEMENT. IN NO EVENT SHALL THE
   AUTHORS OR COPYRIGHT HOLDERS BE LIABLE FOR ANY CLAIM, DAMAGES OR OTHER
   LIABILITY, WHETHER IN AN ACTION OF CONTRACT, TORT OR OTHERWISE, ARISING FROM,
   OUT OF OR IN CONNECTION WITH THE SOFTWARE OR THE USE OR OTHER DEALINGS IN THE
   SOFTWARE
*/

package file_cache

import (
	"context"
	"fmt"
	"io"
	"io/fs"
	"math"
	"os"
	"path/filepath"
	"strings"
	"sync"
	"syscall"
	"time"

	"github.com/Azure/azure-storage-fuse/v2/common"
	"github.com/Azure/azure-storage-fuse/v2/common/config"
	"github.com/Azure/azure-storage-fuse/v2/common/log"
	"github.com/Azure/azure-storage-fuse/v2/internal"
	"github.com/Azure/azure-storage-fuse/v2/internal/handlemap"

	"github.com/spf13/cobra"
)

// Common structure for Component
type FileCache struct {
	internal.BaseComponent

	tmpPath   string
	fileLocks *common.LockMap
	policy    cachePolicy

	createEmptyFile bool
	allowNonEmpty   bool
	cacheTimeout    float64
	cleanupOnStart  bool
	policyTrace     bool
	missedChmodList sync.Map
	mountPath       string
	allowOther      bool
	maxCacheSize    float64
	cacheFileSize   int64

	defaultPermission os.FileMode
	streamPlugged     bool
}

// Structure defining your config parameters
type FileCacheOptions struct {
	// e.g. var1 uint32 `config:"var1"`
	TmpPath string `config:"path" yaml:"path,omitempty"`
	Policy  string `config:"policy" yaml:"policy,omitempty"`

	Timeout     uint32 `config:"timeout-sec" yaml:"timeout-sec,omitempty"`
	MaxEviction uint32 `config:"max-eviction" yaml:"max-eviction,omitempty"`

	MaxSizeMB     float64 `config:"max-size-mb" yaml:"max-size-mb,omitempty"`
	HighThreshold uint32  `config:"high-threshold" yaml:"high-threshold,omitempty"`
	LowThreshold  uint32  `config:"low-threshold" yaml:"low-threshold,omitempty"`

	CreateEmptyFile bool `config:"create-empty-file" yaml:"create-empty-file,omitempty"`
	AllowNonEmpty   bool `config:"allow-non-empty-temp" yaml:"allow-non-empty-temp,omitempty"`
	CleanupOnStart  bool `config:"cleanup-on-start" yaml:"cleanup-on-start,omitempty"`

	EnablePolicyTrace bool  `config:"policy-trace" yaml:"policy-trace,omitempty"`
	CacheFileSizeMB   int64 `config:"cache-file-size-mb" yaml:"cache-file-size-mb,omitempty"`
}

const (
	compName                = "file_cache"
	defaultMaxEviction      = 5000
	defaultMaxThreshold     = 80
	defaultMinThreshold     = 60
	defaultFileCacheTimeout = 120
	defaultCacheUpdateCount = 100
	MB                      = 1024 * 1024
	maxCacheLimitPercent    = 90
)

//  Verification to check satisfaction criteria with Component Interface
var _ internal.Component = &FileCache{}

func (c *FileCache) Name() string {
	return compName
}

func (c *FileCache) SetName(name string) {
	c.BaseComponent.SetName(name)
}

func (c *FileCache) SetNextComponent(nc internal.Component) {
	c.BaseComponent.SetNextComponent(nc)
}

func (c *FileCache) Priority() internal.ComponentPriority {
	return internal.EComponentPriority.LevelMid()
}

// Start : Pipeline calls this method to start the component functionality
//  this shall not block the call otherwise pipeline will not start
func (c *FileCache) Start(ctx context.Context) error {
	log.Trace("Starting component : %s", c.Name())

	if c.cleanupOnStart {
		err := c.TempCacheCleanup()
		if err != nil {
			return fmt.Errorf("error in %s error [fail to cleanup temp cache]", c.Name())
		}
	}

	if c.policy == nil {
		return fmt.Errorf("config error in %s error [cache policy missing]", c.Name())
	}

	err := c.policy.StartPolicy()
	if err != nil {
		return fmt.Errorf("config error in %s error [fail to start policy]", c.Name())
	}

	return nil
}

// Stop : Stop the component functionality and kill all threads started
func (c *FileCache) Stop() error {
	log.Trace("Stopping component : %s", c.Name())

	_ = c.policy.ShutdownPolicy()
	_ = c.TempCacheCleanup()

	return nil
}

func (c *FileCache) TempCacheCleanup() error {
	// TODO : Cleanup temp cache dir before exit
	if !isLocalDirEmpty(c.tmpPath) {
		log.Err("FileCache::TempCacheCleanup : Cleaning up temp directory %s", c.tmpPath)

		dirents, err := os.ReadDir(c.tmpPath)
		if err != nil {
			return nil
		}

		for _, entry := range dirents {
			os.RemoveAll(filepath.Join(c.tmpPath, entry.Name()))
		}
	}

	return nil
}

// Configure : Pipeline will call this method after constructor so that you can read config and initialize yourself
//  Return failure if any config is not valid to exit the process
func (c *FileCache) Configure(_ bool) error {
	log.Trace("FileCache::Configure : %s", c.Name())

	conf := FileCacheOptions{}
	err := config.UnmarshalKey(compName, &conf)
	if err != nil {
		log.Err("FileCache: config error [invalid config attributes]")
		return fmt.Errorf("config error in %s [%s]", c.Name(), err.Error())
	}

	c.createEmptyFile = conf.CreateEmptyFile
	if config.IsSet(compName + ".timeout-sec") {
		c.cacheTimeout = float64(conf.Timeout)
	} else {
		c.cacheTimeout = float64(defaultFileCacheTimeout)
	}
	c.allowNonEmpty = conf.AllowNonEmpty
	c.cleanupOnStart = conf.CleanupOnStart
	c.policyTrace = conf.EnablePolicyTrace
	c.maxCacheSize = conf.MaxSizeMB
	c.cacheFileSize = conf.CacheFileSizeMB * MB

	c.tmpPath = conf.TmpPath
	if c.tmpPath == "" {
		log.Err("FileCache: config error [tmp-path not set]")
		return fmt.Errorf("config error in %s error [tmp-path not set]", c.Name())
	}

	err = config.UnmarshalKey("mount-path", &c.mountPath)
	if err == nil && c.mountPath == c.tmpPath {
		log.Err("FileCache: config error [tmp-path is same as mount path]")
		return fmt.Errorf("config error in %s error [tmp-path is same as mount path]", c.Name())
	}

	// Extract values from 'conf' and store them as you wish here
	_, err = os.Stat(conf.TmpPath)
	if os.IsNotExist(err) {
		log.Err("FileCache: config error [tmp-path does not exist. attempting to create tmp-path.]")
		err := os.Mkdir(conf.TmpPath, os.FileMode(0755))
		if err != nil {
			log.Err("FileCache: config error creating directory after clean [%s]", err.Error())
			return fmt.Errorf("config error in %s [%s]", c.Name(), err.Error())
		}
	}

	if !isLocalDirEmpty(conf.TmpPath) && !c.allowNonEmpty {
		log.Err("FileCache: config error %s directory is not empty", conf.TmpPath)
		return fmt.Errorf("config error in %s [%s]", c.Name(), "temp directory not empty")
	}

	err = config.UnmarshalKey("allow-other", &c.allowOther)
	if err != nil {
		log.Err("FileCache::Configure : config error [unable to obtain allow-other]")
		return fmt.Errorf("config error in %s [%s]", c.Name(), err.Error())
	}

	if c.allowOther {
		c.defaultPermission = common.DefaultAllowOtherPermissionBits
	} else {
		c.defaultPermission = common.DefaultFilePermissionBits
	}

	cacheConfig := c.GetPolicyConfig(conf)

	switch strings.ToLower(conf.Policy) {
	case "lru":
		c.policy = NewLRUPolicy(cacheConfig)
	case "lfu":
		c.policy = NewLFUPolicy(cacheConfig)
	default:
		log.Info("FileCache::Configure : Using default eviction policy")
		c.policy = NewLRUPolicy(cacheConfig)
	}

	if c.policy == nil {
		log.Err("FileCache::Configure : failed to create cache eviction policy")
		return fmt.Errorf("config error in %s [%s]", c.Name(), "failed to create cache policy")
	}

	c.streamPlugged = internal.IsComponentPlugged("stream")

	log.Info("FileCache::Configure : create-empty %t, cache-timeout %d, tmp-path %s",
		c.createEmptyFile, int(c.cacheTimeout), c.tmpPath)

	return nil
}

// OnConfigChange : If component has registered, on config file change this method is called
func (c *FileCache) OnConfigChange() {
	conf := FileCacheOptions{}
	err := config.UnmarshalKey(compName, &conf)
	if err != nil {
		log.Err("FileCache: config error [invalid config attributes]")
	}

	c.createEmptyFile = conf.CreateEmptyFile
	c.cacheTimeout = float64(conf.Timeout)
	c.policyTrace = conf.EnablePolicyTrace
	c.maxCacheSize = conf.MaxSizeMB
<<<<<<< HEAD
	c.cacheFileSize = conf.CacheFileSizeMB * MB
	c.policy.UpdateConfig(c.GetPolicyConfig(conf))
=======
	_ = c.policy.UpdateConfig(c.GetPolicyConfig(conf))
>>>>>>> 4f805cc1
}

func (c *FileCache) StatFs() (*syscall.Statfs_t, bool, error) {
	// cache_size = f_blocks * f_frsize/1024
	// cache_size - used = f_frsize * f_bavail/1024
	// cache_size - used = vfs.f_bfree * vfs.f_frsize / 1024
	// if cache size is set to 0 then we have the root mount usage

	maxCacheSize := c.maxCacheSize * MB
	if maxCacheSize == 0 {
		return nil, false, nil
	}
	usage := getUsage(c.tmpPath) * MB
	available := maxCacheSize - usage

	statfs := &syscall.Statfs_t{}
	err := syscall.Statfs("/", statfs)
	if err != nil {
		log.Debug("FileCache::StatFs : statfs err [%s].", err.Error())
		return nil, false, err
	}

	statfs.Blocks = uint64(maxCacheSize) / uint64(statfs.Frsize)
	statfs.Bavail = uint64(math.Max(0, available)) / uint64(statfs.Frsize)
	statfs.Bfree = statfs.Bavail

	return statfs, true, nil
}

func (c *FileCache) GetPolicyConfig(conf FileCacheOptions) cachePolicyConfig {
	// A user provided value of 0 doesn't make sense for MaxEviction, HighThreshold or LowThreshold.
	if conf.MaxEviction == 0 {
		conf.MaxEviction = defaultMaxEviction
	}
	if conf.HighThreshold == 0 {
		conf.HighThreshold = defaultMaxThreshold
	}
	if conf.LowThreshold == 0 {
		conf.LowThreshold = defaultMinThreshold
	}

	cacheConfig := cachePolicyConfig{
		tmpPath:       conf.TmpPath,
		maxEviction:   conf.MaxEviction,
		highThreshold: float64(conf.HighThreshold),
		lowThreshold:  float64(conf.LowThreshold),
		cacheTimeout:  uint32(conf.Timeout),
		maxSizeMB:     conf.MaxSizeMB,
		fileLocks:     c.fileLocks,
		policyTrace:   conf.EnablePolicyTrace,
	}

	return cacheConfig
}

// isLocalDirEmpty: Whether or not the local directory is empty.
func isLocalDirEmpty(path string) bool {
	f, _ := os.Open(path)
	defer f.Close()

	_, err := f.Readdirnames(1)
	return err == io.EOF
}

// invalidateDirectory: Recursively invalidates a directory in the file cache.
func (fc *FileCache) invalidateDirectory(name string) {
	log.Trace("FileCache::invalidateDirectory : %s", name)

	localPath := filepath.Join(fc.tmpPath, name)
	_, err := os.Stat(localPath)
	if os.IsNotExist(err) {
		log.Info("FileCache::invalidateDirectory : %s does not exist in local cache.", name)
		return
	} else if err != nil {
		log.Debug("FileCache::invalidateDirectory : %s stat err [%s].", name, err.Error())
		return
	}
	// TODO : wouldn't this cause a race condition? a thread might get the lock before we purge - and the file would be non-existent
	err = filepath.WalkDir(localPath, func(path string, d fs.DirEntry, err error) error {
		if err == nil && d != nil {
			log.Debug("FileCache::invalidateDirectory : %s (%d) getting removed from cache", path, d.IsDir())
			if !d.IsDir() {
				fc.policy.CachePurge(path)
			} else {
				_ = deleteFile(path)
			}
		}
		return nil
	})

	if err != nil {
		log.Debug("FileCache::invalidateDirectory : Failed to iterate directory %s [%s].", localPath, err.Error())
		return
	}

	_ = deleteFile(localPath)
}

// Note: The primary purpose of the file cache is to keep track of files that are opened by the user.
// So we do not need to support some APIs like Create Directory since the file cache will manage
// creating local directories as needed.

// DeleteDir: Recursively invalidate the directory and its children
func (fc *FileCache) DeleteDir(options internal.DeleteDirOptions) error {
	log.Trace("FileCache::DeleteDir : %s", options.Name)

	err := fc.NextComponent().DeleteDir(options)
	if err != nil {
		log.Err("FileCache::DeleteDir : %s failed", options.Name)
		// There is a chance that meta file for directory was not created in which case
		// rest api delete will fail while we still need to cleanup the local cache for the same
	}

	go fc.invalidateDirectory(options.Name)
	return err
}

// Creates a new object attribute
func newObjAttr(path string, info fs.FileInfo) *internal.ObjAttr {
	stat := info.Sys().(*syscall.Stat_t)
	attrs := &internal.ObjAttr{
		Path:  path,
		Name:  info.Name(),
		Size:  info.Size(),
		Mode:  info.Mode(),
		Mtime: time.Unix(stat.Mtim.Sec, stat.Mtim.Nsec),
		Atime: time.Unix(stat.Atim.Sec, stat.Atim.Nsec),
		Ctime: time.Unix(stat.Ctim.Sec, stat.Ctim.Nsec),
	}

	if info.Mode()&os.ModeSymlink != 0 {
		attrs.Flags.Set(internal.PropFlagSymlink)
	} else if info.IsDir() {
		attrs.Flags.Set(internal.PropFlagIsDir)
	}

	return attrs
}

// ReadDir: Consolidate entries in storage and local cache to return the children under this path.
func (fc *FileCache) ReadDir(options internal.ReadDirOptions) ([]*internal.ObjAttr, error) {
	log.Trace("FileCache::ReadDir : %s", options.Name)

	// For read directory, there are three different child path situations we have to potentially handle.
	// 1. Path in storage but not in local cache
	// 2. Path not in storage but in local cache (this could happen if we recently created the file [and are currently writing to it]) (also supports immutable containers)
	// 3. Path in storage and in local cache (this could result in dirty properties on the service if we recently wrote to the file)

	// To cover case 1, grab all entries from storage
	attrs, err := fc.NextComponent().ReadDir(options)
	if err != nil {
		log.Err("FileCache::ReadDir : error fetching storage attributes [%s]", err.Error())
		// TODO : Should we return here if the directory failed to be read from storage?
	}

	// Create a mapping from path to index in the storage attributes array, so we can handle case 3 (conflicting attributes)
	var pathToIndex = make(map[string]int)
	for i, attr := range attrs {
		pathToIndex[attr.Path] = i
	}

	// To cover cases 2 and 3, grab entries from the local cache
	localPath := filepath.Join(fc.tmpPath, options.Name)
	dirents, err := os.ReadDir(localPath)

	// If the local ReadDir fails it means the directory falls under case 1.
	// The directory will not exist locally even if it exists in the container
	// if the directory was freshly created or no files have been updated in the directory recently.
	if err == nil {
		// Enumerate over the results from the local cache and update/add to attrs to return if necessary (to support case 2 and 3)
		for _, entry := range dirents {
			entryPath := filepath.Join(options.Name, entry.Name())
			entryCachePath := filepath.Join(fc.tmpPath, entryPath)

			info, err := os.Stat(entryCachePath) // Grab local cache attributes
			// All directory operations are guaranteed to be synced with storage so they cannot be in a case 2 or 3 state.
			if err == nil && !info.IsDir() {
				idx, ok := pathToIndex[filepath.Join(options.Name, entry.Name())] // Grab the index of the corresponding storage attributes

				if ok { // Case 3 (file in storage and in local cache) so update the relevant attributes
					// Return from local cache only if file is not under download or deletion
					// If file is under download then taking size or mod time from it will be incorrect.
					if !fc.fileLocks.Locked(entryPath) {
						log.Debug("FileCache::ReadDir : updating %s from local cache", entryPath)
						attrs[idx].Size = info.Size()
						attrs[idx].Mtime = info.ModTime()
					}
				} else if !fc.createEmptyFile { // Case 2 (file only in local cache) so create a new attributes and add them to the storage attributes
					log.Debug("FileCache::ReadDir : serving %s from local cache", entryPath)
					attr := newObjAttr(entryPath, info)
					attrs = append(attrs, attr)
					pathToIndex[attr.Path] = len(attrs) - 1 // append adds to the end of an array
				}
			}
		}
	} else {
		log.Debug("FileCache::ReadDir : error fetching local attributes [%s]", err.Error())
	}

	return attrs, nil
}

// StreamDir : Add local files to the list retrieved from storage container
func (fc *FileCache) StreamDir(options internal.StreamDirOptions) ([]*internal.ObjAttr, string, error) {
	attrs, token, err := fc.NextComponent().StreamDir(options)

	if token == "" {
		// This is the last set of objects retrieved from container so we need to add local files here
		localPath := filepath.Join(fc.tmpPath, options.Name)
		dirents, err := os.ReadDir(localPath)

		if err == nil {
			// Enumerate over the results from the local cache and add to attrs
			for _, entry := range dirents {
				entryPath := filepath.Join(options.Name, entry.Name())
				entryCachePath := filepath.Join(fc.tmpPath, entryPath)

				info, err := os.Stat(entryCachePath) // Grab local cache attributes
				// If local file is not locked then only use its attributes otherwise rely on container attributes
				if err == nil && !info.IsDir() &&
					!fc.fileLocks.Locked(entryPath) {

					// This is an overhead for streamdir for now
					// As list is paginated we have no way to know whether this particular item exists both in local cache
					// and container or not. So we rely on getAttr to tell if entry was cached then it exists in storage too
					// If entry does not exists on storage then only return a local item here.
					_, err := fc.NextComponent().GetAttr(internal.GetAttrOptions{Name: entryPath})
					if err != nil && (err == syscall.ENOENT || os.IsNotExist(err)) {
						log.Debug("FileCache::StreamDir : serving %s from local cache", entryPath)
						attr := newObjAttr(entryPath, info)
						attrs = append(attrs, attr)
					}
				}
			}
		}
	}

	return attrs, token, err
}

// IsDirEmpty: Whether or not the directory is empty
func (fc *FileCache) IsDirEmpty(options internal.IsDirEmptyOptions) bool {
	log.Trace("FileCache::IsDirEmpty : %s", options.Name)

	// If the directory does not exist locally then call the next component
	localPath := filepath.Join(fc.tmpPath, options.Name)
	f, err := os.Open(localPath)
	if err == nil {
		log.Debug("FileCache::IsDirEmpty : %s found in local cache", options.Name)

		// Check local cache directory is empty or not
		path, err := f.Readdirnames(1)

		// If the local directory has a path in it, it is likely due to !createEmptyFile.
		if err == nil && !fc.createEmptyFile && len(path) > 0 {
			log.Debug("FileCache::IsDirEmpty : %s had a subpath in the local cache", options.Name)
			return false
		}

		// If there are files in local cache then dont allow deletion of directory
		if err != io.EOF {
			// Local directory is not empty fail the call
			log.Debug("FileCache::IsDirEmpty : %s was not empty in local cache", options.Name)
			return false
		}
	} else if os.IsNotExist(err) {
		// Not found in local cache so check with container
		log.Debug("FileCache::IsDirEmpty : %s not found in local cache", options.Name)
	} else {
		// Unknown error, check with container
		log.Err("FileCache::IsDirEmpty : %s failed while checking local cache (%s)", options.Name, err.Error())
	}

	log.Debug("FileCache::IsDirEmpty : %s checking with container", options.Name)
	return fc.NextComponent().IsDirEmpty(options)
}

// RenameDir: Recursively invalidate the source directory and its children
func (fc *FileCache) RenameDir(options internal.RenameDirOptions) error {
	log.Trace("FileCache::RenameDir : src=%s, dst=%s", options.Src, options.Dst)

	err := fc.NextComponent().RenameDir(options)
	if err != nil {
		log.Err("FileCache::RenameDir : error %s [%s]", options.Src, err.Error())
		return err
	}

	go fc.invalidateDirectory(options.Src)
	// TLDR: Dst is guaranteed to be non-existent or empty.
	// Note: We do not need to invalidate Dst due to the logic in our FUSE connector, see comments there.
	return nil
}

// CreateFile: Create the file in local cache.
func (fc *FileCache) CreateFile(options internal.CreateFileOptions) (*handlemap.Handle, error) {
	//defer exectime.StatTimeCurrentBlock("FileCache::CreateFile")()
	log.Trace("FileCache::CreateFile : name=%s, mode=%d", options.Name, options.Mode)

	flock := fc.fileLocks.Get(options.Name)
	flock.Lock()
	defer flock.Unlock()

	// createEmptyFile was added to optionally support immutable containers. If customers do not care about immutability they can set this to true.
	if fc.createEmptyFile {
		// We tried moving CreateFile to a separate thread for better perf.
		// However, before it is created in storage, if GetAttr is called, the call will fail since the file
		// does not exist in storage yet, failing the whole CreateFile sequence in FUSE.
		_, err := fc.NextComponent().CreateFile(options)
		if err != nil {
			log.Err("FileCache::CreateFile : Failed to create file %s", options.Name)
			return nil, err
		}
	}

	// Create the file in local cache
	localPath := filepath.Join(fc.tmpPath, options.Name)
	fc.policy.CacheValid(localPath)

	err := os.MkdirAll(filepath.Dir(localPath), fc.defaultPermission)
	if err != nil {
		log.Err("FileCache::CreateFile : unable to create local directory %s [%s]", options.Name, err.Error())
		return nil, err
	}

	// Open the file and grab a shared lock to prevent deletion by the cache policy.
	f, err := os.OpenFile(localPath, os.O_RDWR|os.O_CREATE|os.O_TRUNC, options.Mode)
	if err != nil {
		log.Err("FileCache::CreateFile : error opening local file %s [%s]", options.Name, err.Error())
		return nil, err
	}
	// The user might change permissions WHILE creating the file therefore we need to account for that
	if options.Mode != common.DefaultFilePermissionBits {
		fc.missedChmodList.LoadOrStore(options.Name, true)
	}

	// Increment the handle count in this lock item as there is one handle open for this now
	flock.Inc()

	handle := handlemap.NewHandle(options.Name)
	handle.UnixFD = uint64(f.Fd())
	handle.Flags.Set(handlemap.HandleFlagCached)

	log.Info("FileCache::CreateFile : file=%s, fd=%d", options.Name, f.Fd())

	handle.SetFileObject(f)

	// If an empty file is created in storage then there is no need to upload if FlushFile is called immediately after CreateFile.
	if !fc.createEmptyFile {
		handle.Flags.Set(handlemap.HandleFlagDirty)
	}

	return handle, nil
}

// Validate that storage 404 errors truly correspond to Does Not Exist.
// path: the storage path
// err: the storage error
// method: the caller method name
// recoverable: whether or not case 2 is recoverable on flush/close of the file
func (fc *FileCache) validateStorageError(path string, err error, method string, recoverable bool) error {
	// For methods that take in file name, the goal is to update the path in storage and the local cache.
	// See comments in GetAttr for the different situations we can run into. This specifically handles case 2.
	if err != nil {
		if err == syscall.ENOENT || os.IsNotExist(err) {
			log.Debug("FileCache::%s : %s does not exist in storage", method, path)
			if !fc.createEmptyFile {
				// Check if the file exists in the local cache
				// (policy might not think the file exists if the file is merely marked for evication and not actually evicted yet)
				localPath := filepath.Join(fc.tmpPath, path)
				_, err := os.Stat(localPath)
				if os.IsNotExist(err) { // If the file is not in the local cache, then the file does not exist.
					log.Err("FileCache::%s : %s does not exist in local cache", method, path)
					return syscall.ENOENT
				} else {
					if !recoverable {
						log.Err("FileCache::%s : %s has not been closed/flushed yet, unable to recover this operation on close", method, path)
						return syscall.EIO
					} else {
						log.Info("FileCache::%s : %s has not been closed/flushed yet, we can recover this operation on close", method, path)
						return nil
					}
				}
			}
		} else {
			return err
		}
	}
	return nil
}

// DeleteFile: Invalidate the file in local cache.
func (fc *FileCache) DeleteFile(options internal.DeleteFileOptions) error {
	log.Trace("FileCache::DeleteFile : name=%s", options.Name)

	flock := fc.fileLocks.Get(options.Name)
	flock.Lock()
	defer flock.Unlock()

	err := fc.NextComponent().DeleteFile(options)
	err = fc.validateStorageError(options.Name, err, "DeleteFile", false)
	if err != nil {
		log.Err("FileCache::DeleteFile : error  %s [%s]", options.Name, err.Error())
		return err
	}

	localPath := filepath.Join(fc.tmpPath, options.Name)
	err = deleteFile(localPath)
	if err != nil && !os.IsNotExist(err) {
		log.Err("FileCache::DeleteFile : failed to delete local file %s [%s]", localPath, err.Error())
	}

	fc.policy.CachePurge(localPath)
	return nil
}

// isDownloadRequired: Whether or not the file needs to be downloaded to local cache.
func (fc *FileCache) isDownloadRequired(localPath string) (bool, bool) {
	fileExists := false
	downloadRequired := false

	// The file is not cached
	if !fc.policy.IsCached(localPath) {
		log.Debug("FileCache::isDownloadRequired : %s not present in local cache policy", localPath)
		downloadRequired = true
	}

	finfo, err := os.Stat(localPath)
	if err == nil {
		// The file exists in local cache
		// The file needs to be downloaded if the cacheTimeout elapsed (check last change time and last modified time)
		fileExists = true
		stat := finfo.Sys().(*syscall.Stat_t)

		// Deciding based on last modified time is not correct. Last modified time is based on the file was last written
		// so if file was last written back to container 2 days back then even downloading it now shall represent the same date
		// hence immediately after download it will become invalid. It shall be based on when the file was last downloaded.
		// We can rely on last change time because once file is downloaded we reset its last mod time (represent same time as
		// container on the local disk by resetting last mod time of local disk with utimens)
		// and hence last change time on local disk will then represent the download time.

		if time.Since(finfo.ModTime()).Seconds() > fc.cacheTimeout &&
			time.Since(time.Unix(stat.Ctim.Sec, stat.Ctim.Nsec)).Seconds() > fc.cacheTimeout {
			log.Debug("FileCache::isDownloadRequired : %s not valid as per time checks", localPath)
			downloadRequired = true
		}
	} else if os.IsNotExist(err) {
		// The file does not exist in the local cache so it needs to be downloaded
		log.Debug("FileCache::isDownloadRequired : %s not present in local cache", localPath)
		downloadRequired = true
	} else {
		// Catch all, the file needs to be downloaded
		log.Debug("FileCache::isDownloadRequired : error calling stat %s [%s]", localPath, err.Error())
		downloadRequired = true
	}

	return downloadRequired, fileExists
}

// cacheFile: Decide this file shall be cached or not
func (fc *FileCache) cacheFile(fileSize int64) bool {
	if !fc.streamPlugged {
		// Stream component is not part of current pipeline so cache everything
		return true
	}

	// Disk cache size is limited by user then additional checks
	if fc.maxCacheSize > 0 {
		if fileSize > fc.cacheFileSize {
			// This file is bigger then configured cache size
			return false
		}

		currSize := getUsage(fc.tmpPath)
		usagePercent := (currSize / float64(fc.maxCacheSize)) * 100
		if usagePercent > maxCacheLimitPercent {
			// Current cache usage is already 90% then dont cache the file
			return false
		}

		if (fc.maxCacheSize - currSize) < float64((fileSize / 1024 / 1024)) { // size comparison in MB
			// If file can not fit in available disk space then do not cache
			return false
		}
	}

	return true
}

// OpenFile: Makes the file available in the local cache for further file operations.
func (fc *FileCache) OpenFile(options internal.OpenFileOptions) (*handlemap.Handle, error) {
	log.Trace("FileCache::OpenFile : name=%s, flags=%d, mode=%s", options.Name, options.Flags, options.Mode)

	localPath := filepath.Join(fc.tmpPath, options.Name)
	var f *os.File
	var err error

	flock := fc.fileLocks.Get(options.Name)
	flock.Lock()
	defer flock.Unlock()

	fc.policy.CacheValid(localPath)

	downloadRequired, fileExists := fc.isDownloadRequired(localPath)

	if fileExists && flock.Count() > 0 {
		// file exists in local cache and there is already an handle open for it
		// In this case we can not redownload the file from container
		log.Info("FileCache::OpenFile : Need to re-download %s, but skipping as handle is already open", options.Name)
		downloadRequired = false
	}

	if downloadRequired {
		log.Debug("FileCache::OpenFile : Need to re-download %s", options.Name)

		if fileExists {
			log.Debug("FileCache::OpenFile : Delete cached file %s", options.Name)

			err := deleteFile(localPath)
			if err != nil && !os.IsNotExist(err) {
				log.Err("FileCache::OpenFile : Failed to delete old file %s", options.Name)
			}
		} else {
			// Create the file if if doesn't already exist.
			err := os.MkdirAll(filepath.Dir(localPath), fc.defaultPermission)
			if err != nil {
				log.Err("FileCache::OpenFile : error creating directory structure for file %s [%s]", options.Name, err.Error())
				return nil, err
			}
		}

		// Open the file in write mode.
		f, err = os.OpenFile(localPath, os.O_CREATE|os.O_WRONLY, options.Mode)
		if err != nil {
			log.Err("FileCache::OpenFile : error creating new file %s [%s]", options.Name, err.Error())
			return nil, err
		}

		attrReceived := false
		fileSize := int64(0)

		attr, err := fc.NextComponent().GetAttr(internal.GetAttrOptions{Name: options.Name})
		if err != nil {
			log.Err("FileCache::OpenFile : Failed to get attr of %s [%s]", options.Name, err.Error())
		} else {
			attrReceived = true
			fileSize = int64(attr.Size)
		}

		if !attrReceived || fileSize > 0 {
			if !fc.cacheFile(fileSize) {
				log.Info("FileCache::OpenFile : Decided not to cache %s", options.Name)
				f.Close()
				os.Remove(localPath)
				return fc.NextComponent().OpenFile(options)
			}

			// Download/Copy the file from storage to the local file.
			err = fc.NextComponent().CopyToFile(
				internal.CopyToFileOptions{
					Name:   options.Name,
					Offset: 0,
					Count:  fileSize,
					File:   f,
				})
			if err != nil {
				log.Err("FileCache::OpenFile : error downloading file from storage %s [%s]", options.Name, err.Error())
				return nil, err
			}
		}

		log.Debug("FileCache::OpenFile : Download of %s is complete", options.Name)
		f.Close()

		// After downloading the file, update the modified times and mode of the file.
		fileMode := fc.defaultPermission
		if attrReceived && !attr.IsModeDefault() {
			fileMode = attr.Mode
		}

		// If user has selected some non default mode in config then every local file shall be created with that mode only
		err = os.Chmod(localPath, fileMode)
		if err != nil {
			log.Err("FileCache::OpenFile : Failed to change mode of file %s [%s]", options.Name, err.Error())
		}
		// TODO: When chown is supported should we update that?

		// chtimes shall be the last api otherwise calling chmod/chown will update the last change time
		err = os.Chtimes(localPath, attr.Atime, attr.Mtime)
		if err != nil {
			log.Err("FileCache::OpenFile : Failed to change times of file %s [%s]", options.Name, err.Error())
		}
	} else {
		log.Debug("FileCache::OpenFile : %s will be served from cache", options.Name)
	}

	// Open the file and grab a shared lock to prevent deletion by the cache policy.
	f, err = os.OpenFile(localPath, options.Flags, options.Mode)
	if err != nil {
		log.Err("FileCache::OpenFile : error opening cached file %s [%s]", options.Name, err.Error())
		return nil, err
	}

	// Increment the handle count in this lock item as there is one handle open for this now
	flock.Inc()

	handle := handlemap.NewHandle(options.Name)
	inf, err := f.Stat()
	if err == nil {
		handle.Size = inf.Size()
	}

	handle.UnixFD = uint64(f.Fd())
	handle.Flags.Set(handlemap.HandleFlagCached)

	log.Info("FileCache::OpenFile : file=%s, fd=%d", options.Name, f.Fd())
	handle.SetFileObject(f)

	return handle, nil
}

// CloseFile: Flush the file and invalidate it from the cache.
func (fc *FileCache) CloseFile(options internal.CloseFileOptions) error {
	log.Trace("FileCache::CloseFile : name=%s, handle=%d", options.Handle.Path, options.Handle.ID)

	// File is not being handled by file-cache so just forward the calls
	if !options.Handle.Cached() {
		fc.NextComponent().CloseFile(options)
	}

	localPath := filepath.Join(fc.tmpPath, options.Handle.Path)

	if options.Handle.Dirty() {
		log.Info("FileCache::CloseFile : name=%s, handle=%d dirty. Flushing the file.", options.Handle.Path, options.Handle.ID)
		err := fc.FlushFile(internal.FlushFileOptions{Handle: options.Handle}) //nolint
		if err != nil {
			log.Err("FileCache::CloseFile : failed to flush file %s", options.Handle.Path)
			return err
		}
	}

	f := options.Handle.GetFileObject()
	if f == nil {
		log.Err("FileCache::CloseFile : error [missing fd in handle object] %s", options.Handle.Path)
		return syscall.EBADF
	}

	// Reduce the open handle counter here as file is being closed now
	flock := fc.fileLocks.Get(options.Handle.Path)
	flock.Lock()
	defer flock.Unlock()

	err := f.Close()
	if err != nil {
		log.Err("FileCache::CloseFile : error closing file %s(%d) [%s]", options.Handle.Path, int(f.Fd()), err.Error())
		return err
	}
	flock.Dec()

	// If it is an fsync op then purge the file
	if options.Handle.Fsynced() {
		log.Trace("FileCache::CloseFile : fsync/sync op, purging %s", options.Handle.Path)
		localPath := filepath.Join(fc.tmpPath, options.Handle.Path)

		err = deleteFile(localPath)
		if err != nil && !os.IsNotExist(err) {
			log.Err("FileCache::CloseFile : failed to delete local file %s [%s]", localPath, err.Error())
		}

		fc.policy.CachePurge(localPath)
		return nil
	}

	fc.policy.CacheInvalidate(localPath) // Invalidate the file from the local cache.
	return nil
}

// ReadFile: Read the local file
func (fc *FileCache) ReadFile(options internal.ReadFileOptions) ([]byte, error) {
	// The file should already be in the cache since CreateFile/OpenFile was called before and a shared lock was acquired.

	// File is not being handled by file-cache so just forward the calls
	if !options.Handle.Cached() {
		fc.NextComponent().ReadFile(options)
	}

	localPath := filepath.Join(fc.tmpPath, options.Handle.Path)
	fc.policy.CacheValid(localPath)

	f := options.Handle.GetFileObject()
	if f == nil {
		log.Err("FileCache::ReadFile : error [couldn't find fd in handle] %s", options.Handle.Path)
		return nil, syscall.EBADF
	}

	// Get file info so we know the size of data we expect to read.
	info, err := f.Stat()
	if err != nil {
		log.Err("FileCache::ReadFile : error stat %s [%s] ", options.Handle.Path, err.Error())
		return nil, err
	}
	data := make([]byte, info.Size())
	bytesRead, err := f.Read(data)

	if int64(bytesRead) != info.Size() {
		log.Err("FileCache::ReadFile : error [couldn't read entire file] %s", options.Handle.Path)
		return nil, syscall.EIO
	}

	return data, err
}

// ReadInBuffer: Read the local file into a buffer
func (fc *FileCache) ReadInBuffer(options internal.ReadInBufferOptions) (int, error) {
	//defer exectime.StatTimeCurrentBlock("FileCache::ReadInBuffer")()

	// File is not being handled by file-cache so just forward the calls
	if !options.Handle.Cached() {
		return fc.NextComponent().ReadInBuffer(options)
	}

	// The file should already be in the cache since CreateFile/OpenFile was called before and a shared lock was acquired.
	f := options.Handle.GetFileObject()
	if f == nil {
		log.Err("FileCache::ReadInBuffer : error [couldn't find fd in handle] %s", options.Handle.Path)
		return 0, syscall.EBADF
	}

	// Read and write operations are very frequent so updating cache policy for every read is a costly operation
	// Update cache policy every 1K operations (includes both read and write) instead
	options.Handle.OptCnt++
	if (options.Handle.OptCnt % defaultCacheUpdateCount) == 0 {
		localPath := filepath.Join(fc.tmpPath, options.Handle.Path)
		fc.policy.CacheValid(localPath)
	}

	// Removing f.ReadAt as it involves lot of house keeping and then calls syscall.Pread
	// Instead we will call syscall directly for better perf
	return syscall.Pread(options.Handle.FD(), options.Data, options.Offset)
}

// WriteFile: Write to the local file
func (fc *FileCache) WriteFile(options internal.WriteFileOptions) (int, error) {
	//defer exectime.StatTimeCurrentBlock("FileCache::WriteFile")()

	// File is not being handled by file-cache so just forward the calls
	if !options.Handle.Cached() {
		return fc.NextComponent().WriteFile(options)
	}

	// The file should already be in the cache since CreateFile/OpenFile was called before and a shared lock was acquired.
	f := options.Handle.GetFileObject()
	if f == nil {
		log.Err("FileCache::WriteFile : error [couldn't find fd in handle] %s", options.Handle.Path)
		return 0, syscall.EBADF
	}

	// Read and write operations are very frequent so updating cache policy for every read is a costly operation
	// Update cache policy every 1K operations (includes both read and write) instead
	options.Handle.OptCnt++
	if (options.Handle.OptCnt % defaultCacheUpdateCount) == 0 {
		localPath := filepath.Join(fc.tmpPath, options.Handle.Path)
		fc.policy.CacheValid(localPath)
	}

	// Removing f.WriteAt as it involves lot of house keeping and then calls syscall.Pwrite
	// Instead we will call syscall directly for better perf
	bytesWritten, err := syscall.Pwrite(options.Handle.FD(), options.Data, options.Offset)

	if err == nil {
		// Mark the handle dirty so the file is written back to storage on FlushFile.
		options.Handle.Flags.Set(handlemap.HandleFlagDirty)
	} else {
		log.Err("FileCache::WriteFile : failed to write %s (%s)", options.Handle.Path, err.Error())
	}

	return bytesWritten, err
}

func (fc *FileCache) SyncFile(options internal.SyncFileOptions) error {
	err := fc.NextComponent().SyncFile(options)
	if err != nil {
		log.Err("FileCache::SyncFile : %s failed", options.Handle.Path)
		return err
	}

	options.Handle.Flags.Set(handlemap.HandleFlagFSynced)
	return err
}

// in SyncDir we're not going to clear the file cache for now
// on regular linux its fs responsibility
// func (fc *FileCache) SyncDir(options internal.SyncDirOptions) error {
// 	log.Trace("FileCache::SyncDir : %s", options.Name)

// 	err := fc.NextComponent().SyncDir(options)
// 	if err != nil {
// 		log.Err("FileCache::SyncDir : %s failed", options.Name)
// 		return err
// 	}
// 	// TODO: we can decide here if we want to flush all the files in the directory first or not. Currently I'm just invalidating files
// 	// within the dir
// 	go fc.invalidateDirectory(options.Name)
// 	return nil
// }

// FlushFile: Flush the local file to storage
func (fc *FileCache) FlushFile(options internal.FlushFileOptions) error {
	//defer exectime.StatTimeCurrentBlock("FileCache::FlushFile")()
	log.Trace("FileCache::FlushFile : handle=%d, path=%s", options.Handle.ID, options.Handle.Path)

	// File is not being handled by file-cache so just forward the calls
	if !options.Handle.Cached() {
		return fc.NextComponent().FlushFile(options)
	}

	// The file should already be in the cache since CreateFile/OpenFile was called before and a shared lock was acquired.
	localPath := filepath.Join(fc.tmpPath, options.Handle.Path)
	fc.policy.CacheValid(localPath)
	// if our handle is dirty then that means we wrote to the file
	if options.Handle.Dirty() {
		f := options.Handle.GetFileObject()
		if f == nil {
			log.Err("FileCache::FlushFile : error [couldn't find fd in handle] %s", options.Handle.Path)
			return syscall.EBADF
		}

		// Flush all data to disk that has been buffered by the kernel.
		// We cannot close the incoming handle since the user called flush, note close and flush can be called on the same handle multiple times.
		// To ensure the data is flushed to disk before writing to storage, we duplicate the handle and close that handle.
		// f.fsync() is another option but dup+close does it quickly compared to sync
		dupFd, err := syscall.Dup(int(f.Fd()))
		if err != nil {
			log.Err("FileCache::FlushFile : error [couldn't duplicate the fd] %s", options.Handle.Path)
			return syscall.EIO
		}

		err = syscall.Close(dupFd)
		if err != nil {
			log.Err("FileCache::FlushFile : error [unable to close duplicate fd] %s", options.Handle.Path)
			return syscall.EIO
		}

		// Write to storage
		// Create a new handle for the SDK to use to upload (read local file)
		// The local handle can still be used for read and write.
		uploadHandle, err := os.Open(localPath)
		if err != nil {
			log.Err("FileCache::FlushFile : error [unable to open upload handle] %s [%s]", options.Handle.Path, err.Error())
			return nil
		}

		err = fc.NextComponent().CopyFromFile(
			internal.CopyFromFileOptions{
				Name: options.Handle.Path,
				File: uploadHandle,
			})

		uploadHandle.Close()
		if err != nil {
			log.Err("FileCache::FlushFile : %s upload failed [%s]", options.Handle.Path, err.Error())
			return err
		}

		options.Handle.Flags.Clear(handlemap.HandleFlagDirty)

		// If chmod was done on the file before it was uploaded to container then setting up mode would have been missed
		// Such file names are added to this map and here post upload we try to set the mode correctly
		_, found := fc.missedChmodList.Load(options.Handle.Path)
		if found {
			// If file is found in map it means last chmod was missed on this
			// Delete the entry from map so that any further flush do not try to update the mode again
			fc.missedChmodList.Delete(options.Handle.Path)

			// When chmod on container was missed, local file was updated with correct mode
			// Here take the mode from local cache and update the container accordingly
			localPath := filepath.Join(fc.tmpPath, options.Handle.Path)
			info, err := os.Lstat(localPath)
			if err == nil {
				err = fc.Chmod(internal.ChmodOptions{Name: options.Handle.Path, Mode: info.Mode()})
				if err != nil {
					// chmod was missed earlier for this file and doing it now also
					// resulted in error so ignore this one and proceed for flush handling
					log.Err("FileCache::FlushFile : %s chmod failed [%s]", options.Handle.Path, err.Error())
				}
			}
		}
	}

	return nil
}

// GetAttr: Consolidate attributes from storage and local cache
func (fc *FileCache) GetAttr(options internal.GetAttrOptions) (*internal.ObjAttr, error) {
	log.Trace("FileCache::GetAttr : %s", options.Name)

	// For get attr, there are three different path situations we have to potentially handle.
	// 1. Path in storage but not in local cache
	// 2. Path not in storage but in local cache (this could happen if we recently created the file [and are currently writing to it]) (also supports immutable containers)
	// 3. Path in storage and in local cache (this could result in dirty properties on the service if we recently wrote to the file)

	// To cover case 1, get attributes from storage
	var exists bool
	attrs, err := fc.NextComponent().GetAttr(options)
	if err != nil {
		if err == syscall.ENOENT || os.IsNotExist(err) {
			log.Debug("FileCache::GetAttr : %s does not exist in storage", options.Name)
			exists = false
		} else {
			log.Err("FileCache::GetAttr : Failed to get attr of %s [%s]", options.Name, err.Error())
			return &internal.ObjAttr{}, err
		}
	} else {
		exists = true
	}

	// To cover cases 2 and 3, grab the attributes from the local cache
	localPath := filepath.Join(fc.tmpPath, options.Name)
	info, err := os.Lstat(localPath)
	// All directory operations are guaranteed to be synced with storage so they cannot be in a case 2 or 3 state.
	if (err == nil || os.IsExist(err)) && !info.IsDir() {
		if exists { // Case 3 (file in storage and in local cache) so update the relevant attributes
			// Return from local cache only if file is not under download or deletion
			// If file is under download then taking size or mod time from it will be incorrect.
			if !fc.fileLocks.Locked(options.Name) {
				log.Debug("FileCache::GetAttr : updating %s from local cache", options.Name)
				attrs.Size = info.Size()
				attrs.Mtime = info.ModTime()
			} else {
				log.Debug("FileCache::GetAttr : %s is locked, use storage attributes", options.Name)
			}
		} else { // Case 2 (file only in local cache) so create a new attributes and add them to the storage attributes
			if !strings.Contains(localPath, fc.tmpPath) {
				// Here if the path is going out of the temp directory then return ENOENT
				exists = false
			} else {
				log.Debug("FileCache::GetAttr : serving %s attr from local cache", options.Name)
				exists = true
				attrs = newObjAttr(options.Name, info)
			}
		}
	}

	if !exists {
		return &internal.ObjAttr{}, syscall.ENOENT
	}

	return attrs, nil
}

// RenameFile: Invalidate the file in local cache.
func (fc *FileCache) RenameFile(options internal.RenameFileOptions) error {
	log.Trace("FileCache::RenameFile : src=%s, dst=%s", options.Src, options.Dst)

	sflock := fc.fileLocks.Get(options.Src)
	sflock.Lock()
	defer sflock.Unlock()

	dflock := fc.fileLocks.Get(options.Dst)
	dflock.Lock()
	defer dflock.Unlock()

	err := fc.NextComponent().RenameFile(options)
	err = fc.validateStorageError(options.Src, err, "RenameFile", false)
	if err != nil {
		log.Err("FileCache::RenameFile : %s failed to rename file [%s]", options.Src, err.Error())
		return err
	}

	localSrcPath := filepath.Join(fc.tmpPath, options.Src)
	localDstPath := filepath.Join(fc.tmpPath, options.Dst)

	// in case of git clone multiple rename requests come for which destination files already exists in system
	// if we do not perform rename operation locally and those destination files are cached then next time they are read
	// we will be serving the wrong content (as we did not rename locally, we still be having older destination files with
	// stale content). We either need to remove dest file as well from cache or just run rename to replace the content.
	err = os.Rename(localSrcPath, localDstPath)
	if err != nil && !os.IsNotExist(err) {
		log.Err("FileCache::RenameFile : %s failed to rename local file %s [%s]", localSrcPath, err.Error())
	}

	if err != nil {
		// If there was a problem in local rename then delete the destination file
		// it might happen that dest file was already there and local rename failed
		// so deleting local dest file ensures next open of that will get the updated file from container
		err = deleteFile(localDstPath)
		if err != nil && !os.IsNotExist(err) {
			log.Err("FileCache::RenameFile : %s failed to delete local file %s [%s]", localDstPath, err.Error())
		}

		fc.policy.CachePurge(localDstPath)
	}

	err = deleteFile(localSrcPath)
	if err != nil && !os.IsNotExist(err) {
		log.Err("FileCache::RenameFile : %s failed to delete local file %s [%s]", localSrcPath, err.Error())
	}

	fc.policy.CachePurge(localSrcPath)
	return nil
}

// TruncateFile: Update the file with its new size.
func (fc *FileCache) TruncateFile(options internal.TruncateFileOptions) error {
	log.Trace("FileCache::TruncateFile : name=%s, size=%d", options.Name, options.Size)

	flock := fc.fileLocks.Get(options.Name)
	flock.Lock()
	defer flock.Unlock()

	err := fc.NextComponent().TruncateFile(options)
	err = fc.validateStorageError(options.Name, err, "TruncateFile", true)
	if err != nil {
		log.Err("FileCache::TruncateFile : %s failed to truncate [%s]", options.Name, err.Error())
		return err
	}

	// Update the size of the file in the local cache
	localPath := filepath.Join(fc.tmpPath, options.Name)
	info, err := os.Stat(localPath)
	if err == nil || os.IsExist(err) {
		fc.policy.CacheValid(localPath)

		if info.Size() != options.Size {
			err = os.Truncate(localPath, options.Size)
			if err != nil {
				log.Err("FileCache::TruncateFile : error truncating cached file %s [%s]", localPath, err.Error())
				return err
			}
		}
	}

	return nil
}

// Chmod : Update the file with its new permissions
func (fc *FileCache) Chmod(options internal.ChmodOptions) error {
	log.Trace("FileCache::Chmod : Change mode of path %s", options.Name)

	// Update the file in storage
	err := fc.NextComponent().Chmod(options)
	err = fc.validateStorageError(options.Name, err, "Chmod", false)
	if err != nil {
		if err != syscall.EIO {
			log.Err("FileCache::Chmod : %s failed to change mode [%s]", options.Name, err.Error())
			return err
		} else {
			fc.missedChmodList.LoadOrStore(options.Name, true)
		}
	}

	// Update the mode of the file in the local cache
	localPath := filepath.Join(fc.tmpPath, options.Name)
	info, err := os.Stat(localPath)
	if err == nil || os.IsExist(err) {
		fc.policy.CacheValid(localPath)

		if info.Mode() != options.Mode {
			err = os.Chmod(localPath, options.Mode)
			if err != nil {
				log.Err("FileCache::Chmod : error changing mode on the cached path %s [%s]", localPath, err.Error())
				return err
			}
		}
	}

	return nil
}

// Chown : Update the file with its new owner and group
func (fc *FileCache) Chown(options internal.ChownOptions) error {
	log.Trace("FileCache::Chown : Change owner of path %s", options.Name)

	// Update the file in storage
	err := fc.NextComponent().Chown(options)
	err = fc.validateStorageError(options.Name, err, "Chown", false)
	if err != nil {
		log.Err("FileCache::Chown : %s failed to change owner [%s]", options.Name, err.Error())
		return err
	}

	// Update the owner and group of the file in the local cache
	localPath := filepath.Join(fc.tmpPath, options.Name)
	_, err = os.Stat(localPath)
	if err == nil || os.IsExist(err) {
		fc.policy.CacheValid(localPath)

		err = os.Chown(localPath, options.Owner, options.Group)
		if err != nil {
			log.Err("FileCache::Chown : error changing owner on the cached path %s [%s]", localPath, err.Error())
			return err
		}
	}

	return nil
}

func (fc *FileCache) FileUsed(name string) error {
	// Update the owner and group of the file in the local cache
	localPath := filepath.Join(fc.tmpPath, name)
	fc.policy.CacheValid(localPath)
	return nil
}

// ------------------------- Factory -------------------------------------------

// Pipeline will call this method to create your object, initialize your variables here
// << DO NOT DELETE ANY AUTO GENERATED CODE HERE >>
func NewFileCacheComponent() internal.Component {
	comp := &FileCache{
		fileLocks: common.NewLockMap(),
	}
	comp.SetName(compName)
	config.AddConfigChangeEventListener(comp)
	return comp
}

// On init register this component to pipeline and supply your constructor
func init() {
	internal.AddComponent(compName, NewFileCacheComponent)
	fileCacheTimeout := config.AddUint32Flag("file-cache-timeout", defaultFileCacheTimeout, "file cache timeout")
	config.BindPFlag(compName+".timeout-sec", fileCacheTimeout)
	tmpPathFlag := config.AddStringFlag("tmp-path", "", "Configures the tmp location for the cache. Configure the fastest disk (SSD or ramdisk) for best performance.")
	config.BindPFlag(compName+".path", tmpPathFlag)
	config.RegisterFlagCompletionFunc("tmp-path", func(cmd *cobra.Command, args []string, toComplete string) ([]string, cobra.ShellCompDirective) {
		return nil, cobra.ShellCompDirectiveDefault
	})
}<|MERGE_RESOLUTION|>--- conflicted
+++ resolved
@@ -282,12 +282,7 @@
 	c.cacheTimeout = float64(conf.Timeout)
 	c.policyTrace = conf.EnablePolicyTrace
 	c.maxCacheSize = conf.MaxSizeMB
-<<<<<<< HEAD
-	c.cacheFileSize = conf.CacheFileSizeMB * MB
-	c.policy.UpdateConfig(c.GetPolicyConfig(conf))
-=======
 	_ = c.policy.UpdateConfig(c.GetPolicyConfig(conf))
->>>>>>> 4f805cc1
 }
 
 func (c *FileCache) StatFs() (*syscall.Statfs_t, bool, error) {
