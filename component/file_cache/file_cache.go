--- conflicted
+++ resolved
@@ -809,11 +809,7 @@
 		}
 
 		// Open the file in write mode.
-<<<<<<< HEAD
 		f, err = os.OpenFile(localPath, os.O_CREATE|os.O_RDWR, options.Mode) // need these permissions for file share to work
-=======
-		f, err = os.OpenFile(localPath, os.O_CREATE|os.O_RDWR, options.Mode)
->>>>>>> 56ae9cd4
 		if err != nil {
 			log.Err("FileCache::OpenFile : error creating new file %s [%s]", options.Name, err.Error())
 			return nil, err
