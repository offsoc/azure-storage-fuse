--- conflicted
+++ resolved
@@ -120,17 +120,10 @@
 		}
 	}
 
-<<<<<<< HEAD
 	// if uint64((conf.BufferSizePerFile*conf.HandleLimit)*mb) > memory.FreeMemory() {
 	// 	log.Err("Stream::Configure : config error, not enough free memory for provided configuration")
 	// 	return errors.New("not enough free memory for provided stream configuration")
 	// }
-=======
-	if uint64((conf.BufferSize*conf.CachedObjLimit)*mb) > memory.FreeMemory() {
-		log.Err("Stream::Configure : config error, not enough free memory for provided configuration")
-		return errors.New("not enough free memory for provided stream configuration")
-	}
->>>>>>> cdde152a
 	st.cache = NewStreamConnection(conf, st)
 
 	log.Info("Stream::Configure : Buffer size %v, Block size %v, Handle limit %v",
