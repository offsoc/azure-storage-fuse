/*
    _____           _____   _____   ____          ______  _____  ------
   |     |  |      |     | |     | |     |     | |       |            |
   |     |  |      |     | |     | |     |     | |       |            |
   | --- |  |      |     | |-----| |---- |     | |-----| |-----  ------
   |     |  |      |     | |     | |     |     |       | |       |
   | ____|  |_____ | ____| | ____| |     |_____|  _____| |_____  |_____


   Licensed under the MIT License <http://opensource.org/licenses/MIT>.

   Copyright © 2020-2025 Microsoft Corporation. All rights reserved.
   Author : <blobfusedev@microsoft.com>

   Permission is hereby granted, free of charge, to any person obtaining a copy
   of this software and associated documentation files (the "Software"), to deal
   in the Software without restriction, including without limitation the rights
   to use, copy, modify, merge, publish, distribute, sublicense, and/or sell
   copies of the Software, and to permit persons to whom the Software is
   furnished to do so, subject to the following conditions:

   The above copyright notice and this permission notice shall be included in all
   copies or substantial portions of the Software.

   THE SOFTWARE IS PROVIDED "AS IS", WITHOUT WARRANTY OF ANY KIND, EXPRESS OR
   IMPLIED, INCLUDING BUT NOT LIMITED TO THE WARRANTIES OF MERCHANTABILITY,
   FITNESS FOR A PARTICULAR PURPOSE AND NONINFRINGEMENT. IN NO EVENT SHALL THE
   AUTHORS OR COPYRIGHT HOLDERS BE LIABLE FOR ANY CLAIM, DAMAGES OR OTHER
   LIABILITY, WHETHER IN AN ACTION OF CONTRACT, TORT OR OTHERWISE, ARISING FROM,
   OUT OF OR IN CONNECTION WITH THE SOFTWARE OR THE USE OR OTHER DEALINGS IN THE
   SOFTWARE
*/

package cmd

import (
	"bytes"
	"context"
	"errors"
	"fmt"
	"net/http"
	_ "net/http/pprof"
	"os"
	"os/signal"
	"path/filepath"
	"runtime"
	"runtime/debug"
	"runtime/pprof"
	"strconv"
	"strings"
	"syscall"
	"time"

	"github.com/Azure/azure-storage-fuse/v2/common"
	"github.com/Azure/azure-storage-fuse/v2/common/config"
	"github.com/Azure/azure-storage-fuse/v2/common/log"
	"github.com/Azure/azure-storage-fuse/v2/internal"

	"github.com/sevlyar/go-daemon"
	"github.com/spf13/cobra"
)

type LogOptions struct {
	Type           string `config:"type" yaml:"type,omitempty"`
	LogLevel       string `config:"level" yaml:"level,omitempty"`
	LogFilePath    string `config:"file-path" yaml:"file-path,omitempty"`
	MaxLogFileSize uint64 `config:"max-file-size-mb" yaml:"max-file-size-mb,omitempty"`
	LogFileCount   uint64 `config:"file-count" yaml:"file-count,omitempty"`
	TimeTracker    bool   `config:"track-time" yaml:"track-time,omitempty"`
}

type mountOptions struct {
	MountPath  string
	ConfigFile string

	Logging           LogOptions     `config:"logging"`
	Components        []string       `config:"components"`
	Foreground        bool           `config:"foreground"`
	NonEmpty          bool           `config:"nonempty"`
	DefaultWorkingDir string         `config:"default-working-dir"`
	CPUProfile        string         `config:"cpu-profile"`
	MemProfile        string         `config:"mem-profile"`
	PassPhrase        string         `config:"passphrase"`
	SecureConfig      bool           `config:"secure-config"`
	DynamicProfiler   bool           `config:"dynamic-profile"`
	ProfilerPort      int            `config:"profiler-port"`
	ProfilerIP        string         `config:"profiler-ip"`
	MonitorOpt        monitorOptions `config:"health_monitor"`
	WaitForMount      time.Duration  `config:"wait-for-mount"`
	LazyWrite         bool           `config:"lazy-write"`

	// v1 support
	Streaming         bool     `config:"streaming"`
	AttrCache         bool     `config:"use-attr-cache"`
	LibfuseOptions    []string `config:"libfuse-options"`
	BlockCache        bool     `config:"block-cache"`
<<<<<<< HEAD
	DistributedCache  bool     `config:"distributed-cache"`
=======
	DCache            bool     `config:"distributed-cache"`
>>>>>>> b012cb90
	EntryCacheTimeout int      `config:"list-cache-timeout"`
}

var options mountOptions

func (opt *mountOptions) validate(skipNonEmptyMount bool) error {
	if opt.MountPath == "" {
		return fmt.Errorf("mount path not provided")
	}

	if _, err := os.Stat(opt.MountPath); os.IsNotExist(err) {
		return fmt.Errorf("mount directory does not exist")
	} else if common.IsDirectoryMounted(opt.MountPath) {
		// Try to cleanup the stale mount
		log.Info("Mount::validate : Mount directory is already mounted, trying to cleanup")
		active, err := common.IsMountActive(opt.MountPath)
		if active || err != nil {
			// Previous mount is still active so we need to fail this mount
			return fmt.Errorf("directory is already mounted")
		} else {
			// Previous mount is in stale state so lets cleanup the state
			log.Info("Mount::validate : Cleaning up stale mount")
			if err = unmountBlobfuse2(opt.MountPath); err != nil {
				return fmt.Errorf("directory is already mounted, unmount manually before remount [%v]", err.Error())
			}

			// Clean up the file-cache temp directory if any
			var tempCachePath string
			_ = config.UnmarshalKey("file_cache.path", &tempCachePath)

			var cleanupOnStart bool
			_ = config.UnmarshalKey("file_cache.cleanup-on-start", &cleanupOnStart)

			if tempCachePath != "" && cleanupOnStart {
				if err = common.TempCacheCleanup(tempCachePath); err != nil {
					return fmt.Errorf("failed to cleanup file cache [%s]", err.Error())
				}
			}
		}
	} else if !skipNonEmptyMount && !common.IsDirectoryEmpty(opt.MountPath) {
		return fmt.Errorf("mount directory is not empty")
	}

	if err := common.ELogLevel.Parse(opt.Logging.LogLevel); err != nil {
		return fmt.Errorf("invalid log level [%s]", err.Error())
	}

	if opt.DefaultWorkingDir != "" {
		common.DefaultWorkDir = opt.DefaultWorkingDir

		if opt.Logging.LogFilePath == common.DefaultLogFilePath {
			// If default-working-dir is set then default log path shall be set to that path
			// Ignore if specific log-path is provided by user
			opt.Logging.LogFilePath = filepath.Join(common.DefaultWorkDir, "blobfuse2.log")
		}

		common.DefaultLogFilePath = filepath.Join(common.DefaultWorkDir, "blobfuse2.log")
	}

	f, err := os.Stat(common.ExpandPath(common.DefaultWorkDir))
	if err == nil && !f.IsDir() {
		return fmt.Errorf("default work dir '%s' is not a directory", common.DefaultWorkDir)
	}

	if err != nil && os.IsNotExist(err) {
		// create the default work dir
		if err = os.MkdirAll(common.ExpandPath(common.DefaultWorkDir), 0777); err != nil {
			return fmt.Errorf("failed to create default work dir [%s]", err.Error())
		}
	}

	opt.Logging.LogFilePath = common.ExpandPath(opt.Logging.LogFilePath)
	if !common.DirectoryExists(filepath.Dir(opt.Logging.LogFilePath)) {
		err := os.MkdirAll(filepath.Dir(opt.Logging.LogFilePath), os.FileMode(0776)|os.ModeDir)
		if err != nil {
			return fmt.Errorf("invalid log file path [%s]", err.Error())
		}
	}

	// A user provided value of 0 doesn't make sense for MaxLogFileSize or LogFileCount.
	if opt.Logging.MaxLogFileSize == 0 {
		opt.Logging.MaxLogFileSize = common.DefaultMaxLogFileSize
	}

	if opt.Logging.LogFileCount == 0 {
		opt.Logging.LogFileCount = common.DefaultLogFileCount
	}

	return nil
}

func OnConfigChange() {
	newLogOptions := &LogOptions{}
	err := config.UnmarshalKey("logging", newLogOptions)
	if err != nil {
		log.Err("Mount::OnConfigChange : Invalid logging options [%s]", err.Error())
	}

	var logLevel common.LogLevel
	err = logLevel.Parse(newLogOptions.LogLevel)
	if err != nil {
		log.Err("Mount::OnConfigChange : Invalid log level [%s]", newLogOptions.LogLevel)
	}

	err = log.SetConfig(common.LogConfig{
		Level:       logLevel,
		FilePath:    common.ExpandPath(newLogOptions.LogFilePath),
		MaxFileSize: newLogOptions.MaxLogFileSize,
		FileCount:   newLogOptions.LogFileCount,
		TimeTracker: newLogOptions.TimeTracker,
	})

	if err != nil {
		log.Err("Mount::OnConfigChange : Unable to reset Logging options [%s]", err.Error())
	}
}

// parseConfig : Based on config file or encrypted data parse the provided config
func parseConfig() error {
	options.ConfigFile = common.ExpandPath(options.ConfigFile)

	// Based on extension decide file is encrypted or not
	if options.SecureConfig ||
		filepath.Ext(options.ConfigFile) == SecureConfigExtension {

		// Validate config is to be secured on write or not
		if options.PassPhrase == "" {
			options.PassPhrase = os.Getenv(SecureConfigEnvName)
		}

		if options.PassPhrase == "" {
			return fmt.Errorf("no passphrase provided to decrypt the config file.\n Either use --passphrase cli option or store passphrase in BLOBFUSE2_SECURE_CONFIG_PASSPHRASE environment variable")
		}

		cipherText, err := os.ReadFile(options.ConfigFile)
		if err != nil {
			return fmt.Errorf("failed to read encrypted config file %s [%s]", options.ConfigFile, err.Error())
		}

		plainText, err := common.DecryptData(cipherText, []byte(options.PassPhrase))
		if err != nil {
			return fmt.Errorf("failed to decrypt config file %s [%s]", options.ConfigFile, err.Error())
		}

		config.SetConfigFile(options.ConfigFile)
		config.SetSecureConfigOptions(options.PassPhrase)
		err = config.ReadFromConfigBuffer(plainText)
		if err != nil {
			return fmt.Errorf("invalid decrypted config file [%s]", err.Error())
		}

	} else {
		err := config.ReadFromConfigFile(options.ConfigFile)
		if err != nil {
			return fmt.Errorf("invalid config file [%s]", err.Error())
		}
	}

	return nil
}

var mountCmd = &cobra.Command{
	Use:               "mount [path]",
	Short:             "Mounts the azure container as a filesystem",
	Long:              "Mounts the azure container as a filesystem",
	SuggestFor:        []string{"mnt", "mout"},
	Args:              cobra.ExactArgs(1),
	FlagErrorHandling: cobra.ExitOnError,
	RunE: func(_ *cobra.Command, args []string) error {
		options.MountPath = common.ExpandPath(args[0])
		common.MountPath = options.MountPath

		configFileExists := true

		if options.ConfigFile == "" {
			// Config file is not set in cli parameters
			// Blobfuse2 defaults to config.yaml in current directory
			// If the file does not exist then user might have configured required things in env variables
			// Fall back to defaults and let components fail if all required env variables are not set.
			_, err := os.Stat(common.DefaultConfigFilePath)
			if err != nil && os.IsNotExist(err) {
				configFileExists = false
			} else {
				options.ConfigFile = common.DefaultConfigFilePath
			}
		}

		if configFileExists {
			err := parseConfig()
			if err != nil {
				return err
			}
		}

		err := config.Unmarshal(&options)
		if err != nil {
			return fmt.Errorf("failed to unmarshal config [%s]", err.Error())
		}

		if !configFileExists || len(options.Components) == 0 {
			pipeline := []string{"libfuse"}

			if config.IsSet("streaming") && options.Streaming {
				pipeline = append(pipeline, "stream")
			} else if config.IsSet("block-cache") && options.BlockCache {
				pipeline = append(pipeline, "block_cache")
<<<<<<< HEAD
			} else if config.IsSet("distributed-cache") && options.DistributedCache {
				pipeline = append(pipeline, "distributed_cache")
=======
			} else if config.IsSet("dcache") && options.DCache {
				pipeline = append(pipeline, "dcache")
>>>>>>> b012cb90
			} else {
				pipeline = append(pipeline, "file_cache")
			}

			// by default attr-cache is enable in v2
			// only way to disable is to pass cli param and set it to false
			if options.AttrCache {
				pipeline = append(pipeline, "attr_cache")
			}

			pipeline = append(pipeline, "azstorage")
			options.Components = pipeline
		}

		if config.IsSet("entry_cache.timeout-sec") || options.EntryCacheTimeout > 0 {
			options.Components = append(options.Components[:1], append([]string{"entry_cache"}, options.Components[1:]...)...)
		}

		if config.IsSet("libfuse-options") {
			for _, v := range options.LibfuseOptions {
				parameter := strings.Split(v, "=")
				if len(parameter) > 2 || len(parameter) <= 0 {
					return errors.New(common.FuseAllowedFlags)
				}

				v = strings.TrimSpace(v)
				if ignoreFuseOptions(v) {
					continue
				} else if v == "allow_other" || v == "allow_other=true" {
					config.Set("allow-other", "true")
				} else if strings.HasPrefix(v, "attr_timeout=") {
					config.Set("lfuse.attribute-expiration-sec", parameter[1])
				} else if strings.HasPrefix(v, "entry_timeout=") {
					config.Set("lfuse.entry-expiration-sec", parameter[1])
				} else if strings.HasPrefix(v, "negative_timeout=") {
					config.Set("lfuse.negative-entry-expiration-sec", parameter[1])
				} else if v == "ro" || v == "ro=true" {
					config.Set("read-only", "true")
				} else if v == "allow_root" || v == "allow_root=true" {
					config.Set("allow-root", "true")
				} else if v == "nonempty" || v == "nonempty=true" {
					// For fuse3, -o nonempty mount option has been removed and
					// mounting over non-empty directories is now always allowed.
					// For fuse2, this option is supported.
					options.NonEmpty = true
					config.Set("nonempty", "true")
				} else if strings.HasPrefix(v, "umask=") {
					umask, err := strconv.ParseUint(parameter[1], 10, 32)
					if err != nil {
						return fmt.Errorf("failed to parse umask [%s]", err.Error())
					}
					config.Set("lfuse.umask", fmt.Sprint(umask))
				} else if strings.HasPrefix(v, "uid=") {
					val, err := strconv.ParseUint(parameter[1], 10, 32)
					if err != nil {
						return fmt.Errorf("failed to parse uid [%s]", err.Error())
					}
					config.Set("lfuse.uid", fmt.Sprint(val))
				} else if strings.HasPrefix(v, "gid=") {
					val, err := strconv.ParseUint(parameter[1], 10, 32)
					if err != nil {
						return fmt.Errorf("failed to parse gid [%s]", err.Error())
					}
					config.Set("lfuse.gid", fmt.Sprint(val))
				} else if v == "direct_io" || v == "direct_io=true" {
					config.Set("lfuse.direct-io", "true")
					config.Set("direct-io", "true")
				} else {
					return errors.New(common.FuseAllowedFlags)
				}
			}
		}

		if !config.IsSet("logging.file-path") {
			options.Logging.LogFilePath = common.DefaultLogFilePath
		}

		if !config.IsSet("logging.level") {
			options.Logging.LogLevel = "LOG_WARNING"
		}

		err = options.validate(options.NonEmpty)
		if err != nil {
			return err
		}

		var logLevel common.LogLevel
		err = logLevel.Parse(options.Logging.LogLevel)
		if err != nil {
			return fmt.Errorf("invalid log level [%s]", err.Error())
		}

		err = log.SetDefaultLogger(options.Logging.Type, common.LogConfig{
			FilePath:    options.Logging.LogFilePath,
			MaxFileSize: options.Logging.MaxLogFileSize,
			FileCount:   options.Logging.LogFileCount,
			Level:       logLevel,
			TimeTracker: options.Logging.TimeTracker,
		})

		if err != nil {
			return fmt.Errorf("failed to initialize logger [%s]", err.Error())
		}

		if !disableVersionCheck {
			err := VersionCheck()
			if err != nil {
				log.Err(err.Error())
			}
		}

		if config.IsSet("invalidate-on-sync") {
			log.Warn("mount: unsupported v1 CLI parameter: invalidate-on-sync is always true in blobfuse2.")
		}
		if config.IsSet("pre-mount-validate") {
			log.Warn("mount: unsupported v1 CLI parameter: pre-mount-validate is always true in blobfuse2.")
		}
		if config.IsSet("basic-remount-check") {
			log.Warn("mount: unsupported v1 CLI parameter: basic-remount-check is always true in blobfuse2.")
		}

		common.EnableMonitoring = options.MonitorOpt.EnableMon

		// check if blobfuse stats monitor is added in the disable list
		for _, mon := range options.MonitorOpt.DisableList {
			if mon == common.BfuseStats {
				common.BfsDisabled = true
				break
			}
		}

		config.Set("mount-path", options.MountPath)

		var pipeline *internal.Pipeline

		log.Crit("Starting Blobfuse2 Mount : %s on [%s]", common.Blobfuse2Version, common.GetCurrentDistro())
		log.Info("Mount Command: %s", os.Args)
		log.Crit("Logging level set to : %s", logLevel.String())
		log.Debug("Mount allowed on nonempty path : %v", options.NonEmpty)

		directIO := false
		_ = config.UnmarshalKey("direct-io", &directIO)
		if directIO {
			// Directio is enabled, so remove the attr-cache from the pipeline
			for i, name := range options.Components {
				if name == "attr_cache" {
					options.Components = append(options.Components[:i], options.Components[i+1:]...)
					log.Crit("Mount::runPipeline : Direct IO enabled, removing attr_cache from pipeline")
					break
				}
			}
		}

		pipeline, err = internal.NewPipeline(options.Components, !daemon.WasReborn())
		if err != nil {
			log.Err("mount : failed to initialize new pipeline [%v]", err)
			return Destroy(fmt.Sprintf("failed to initialize new pipeline [%s]", err.Error()))
		}

		common.ForegroundMount = options.Foreground

		log.Info("mount: Mounting blobfuse2 on %s", options.MountPath)
		if !options.Foreground {
			pidFile := strings.Replace(options.MountPath, "/", "_", -1) + ".pid"
			pidFileName := filepath.Join(os.ExpandEnv(common.DefaultWorkDir), pidFile)

			pid := os.Getpid()
			fname := fmt.Sprintf("/tmp/blobfuse2.%v", pid)

			dmnCtx := &daemon.Context{
				PidFileName: pidFileName,
				PidFilePerm: 0644,
				Umask:       022,
				LogFileName: fname, // this will redirect stderr of child to given file
			}

			ctx, _ := context.WithCancel(context.Background()) //nolint

			// Signal handlers for parent and child to communicate success or failures in mount
			var sigusr2 chan os.Signal
			if !daemon.WasReborn() { // execute in parent only
				sigusr2 = make(chan os.Signal, 1)
				signal.Notify(sigusr2, syscall.SIGUSR2)

			} else { // execute in child only
				daemon.SetSigHandler(sigusrHandler(pipeline, ctx), syscall.SIGUSR1, syscall.SIGUSR2)
				go func() {
					_ = daemon.ServeSignals()
				}()
			}

			child, err := dmnCtx.Reborn()
			if err != nil {
				log.Err("mount : failed to daemonize application [%v]", err)
				return Destroy(fmt.Sprintf("failed to daemonize application [%s]", err.Error()))
			}

			log.Debug("mount: foreground disabled, child = %v", daemon.WasReborn())
			if child == nil { // execute in child only
				defer dmnCtx.Release() // nolint
				setGOConfig()
				go startDynamicProfiler()

				// In case of failure stderr will have the error emitted by child and parent will read
				// those logs from the file set in daemon context
				return runPipeline(pipeline, ctx)
			} else { // execute in parent only
				defer os.Remove(fname)

				childDone := make(chan struct{})

				go monitorChild(child.Pid, childDone)

				select {
				case <-sigusr2:
					log.Info("mount: Child [%v] mounted successfully at %s", child.Pid, options.MountPath)

				case <-childDone:
					// Get error string from the child, stderr or child was redirected to a file
					log.Info("mount: Child [%v] terminated from %s", child.Pid, options.MountPath)

					buff, err := os.ReadFile(dmnCtx.LogFileName)
					if err != nil {
						log.Err("mount: failed to read child [%v] failure logs [%s]", child.Pid, err.Error())
						return Destroy(fmt.Sprintf("failed to mount, please check logs [%s]", err.Error()))
					} else {
						return Destroy(string(buff))
					}

				case <-time.After(options.WaitForMount):
					log.Info("mount: Child [%v : %s] status check timeout", child.Pid, options.MountPath)
				}

				_ = log.Destroy()
			}
		} else {
			if options.CPUProfile != "" {
				os.Remove(options.CPUProfile)
				f, err := os.Create(options.CPUProfile)
				if err != nil {
					fmt.Printf("Error opening file for cpuprofile [%s]", err.Error())
				}
				defer f.Close()
				if err := pprof.StartCPUProfile(f); err != nil {
					fmt.Printf("Failed to start cpuprofile [%s]", err.Error())
				}
				defer pprof.StopCPUProfile()
			}

			setGOConfig()
			go startDynamicProfiler()

			log.Debug("mount: foreground enabled")
			err = runPipeline(pipeline, context.Background())
			if err != nil {
				return err
			}

			if options.MemProfile != "" {
				os.Remove(options.MemProfile)
				f, err := os.Create(options.MemProfile)
				if err != nil {
					fmt.Printf("Error opening file for memprofile [%s]", err.Error())
				}
				defer f.Close()
				runtime.GC()
				if err = pprof.WriteHeapProfile(f); err != nil {
					fmt.Printf("Error memory profiling [%s]", err.Error())
				}
			}
		}
		return nil
	},
	ValidArgsFunction: func(cmd *cobra.Command, args []string, toComplete string) ([]string, cobra.ShellCompDirective) {
		return nil, cobra.ShellCompDirectiveDefault
	},
}

func monitorChild(pid int, done chan struct{}) {
	// Monitor the child process and if child terminates then exit
	var wstatus syscall.WaitStatus

	for {
		// Wait for a signal from child
		wpid, err := syscall.Wait4(pid, &wstatus, 0, nil)
		if err != nil {
			log.Err("Error retrieving child status [%s]", err.Error())
			break
		}

		if wpid == pid {
			// Exit only if child has exited
			// Signal can be received on a state change of child as well
			if wstatus.Exited() || wstatus.Signaled() || wstatus.Stopped() {
				close(done)
				return
			}
		}
	}
}

func ignoreFuseOptions(opt string) bool {
	for _, o := range common.FuseIgnoredFlags() {
		// Flags like uid and gid come with value so exact string match is not correct in that case.
		if strings.HasPrefix(opt, o) {
			return true
		}
	}
	return false
}

func runPipeline(pipeline *internal.Pipeline, ctx context.Context) error {
	pid := fmt.Sprintf("%v", os.Getpid())
	common.TransferPipe += "_" + pid
	common.PollingPipe += "_" + pid
	log.Debug("Mount::runPipeline : blobfuse2 pid = %v, transfer pipe = %v, polling pipe = %v", pid, common.TransferPipe, common.PollingPipe)

	go startMonitor(os.Getpid())

	err := pipeline.Start(ctx)
	if err != nil {
		log.Err("mount: error unable to start pipeline [%s]", err.Error())
		return Destroy(fmt.Sprintf("unable to start pipeline [%s]", err.Error()))
	}

	err = pipeline.Stop()
	if err != nil {
		log.Err("mount: error unable to stop pipeline [%s]", err.Error())
		return Destroy(fmt.Sprintf("unable to stop pipeline [%s]", err.Error()))
	}

	_ = log.Destroy()
	return nil
}

func startMonitor(pid int) {
	if common.EnableMonitoring {
		log.Debug("Mount::startMonitor : pid = %v, config-file = %v", pid, options.ConfigFile)
		buf := new(bytes.Buffer)
		rootCmd.SetOut(buf)
		rootCmd.SetErr(buf)
		rootCmd.SetArgs([]string{"health-monitor", fmt.Sprintf("--pid=%v", pid), fmt.Sprintf("--config-file=%s", options.ConfigFile)})
		err := rootCmd.Execute()
		if err != nil {
			common.EnableMonitoring = false
			log.Err("Mount::startMonitor : [%s]", err.Error())
		}
	}
}

func sigusrHandler(pipeline *internal.Pipeline, ctx context.Context) daemon.SignalHandlerFunc {
	return func(sig os.Signal) error {
		log.Crit("Mount::sigusrHandler : Signal %d received", sig)

		var err error
		if sig == syscall.SIGUSR1 {
			log.Crit("Mount::sigusrHandler : SIGUSR1 received")
			config.OnConfigChange()
		}

		return err
	}
}

func setGOConfig() {
	// Ensure we always have more than 1 OS thread running goroutines, since there are issues with having just 1.
	isOnlyOne := runtime.GOMAXPROCS(0) == 1
	if isOnlyOne {
		runtime.GOMAXPROCS(2)
	}

	// Golang's default behaviour is to GC when new objects = (100% of) total of objects surviving previous GC.
	// Set it to lower level so that memory if freed up early
	debug.SetGCPercent(80)
}

func startDynamicProfiler() {
	if !options.DynamicProfiler {
		return
	}

	if options.ProfilerIP == "" {
		// By default enable profiler on 127.0.0.1
		options.ProfilerIP = "localhost"
	}

	if options.ProfilerPort == 0 {
		// This is default go profiler port
		options.ProfilerPort = 6060
	}

	connStr := fmt.Sprintf("%s:%d", options.ProfilerIP, options.ProfilerPort)
	log.Info("Mount::startDynamicProfiler : Staring profiler on [%s]", connStr)

	// To check dynamic profiling info http://<ip>:<port>/debug/pprof
	// for e.g. for default config use http://localhost:6060/debug/pprof
	// Also CLI based profiler can be used
	// e.g. go tool pprof http://localhost:6060/debug/pprof/heap
	//      go tool pprof http://localhost:6060/debug/pprof/profile?seconds=30
	//      go tool pprof http://localhost:6060/debug/pprof/block
	//
	err := http.ListenAndServe(connStr, nil)
	if err != nil {
		log.Err("Mount::startDynamicProfiler : Failed to start dynamic profiler [%s]", err.Error())
	}
}

func init() {
	rootCmd.AddCommand(mountCmd)

	options = mountOptions{}

	mountCmd.AddCommand(mountListCmd)
	mountCmd.AddCommand(mountAllCmd)

	mountCmd.PersistentFlags().StringVar(&options.ConfigFile, "config-file", "",
		"Configures the path for the file where the account credentials are provided. Default is config.yaml in current directory.")
	_ = mountCmd.MarkPersistentFlagFilename("config-file", "yaml")

	mountCmd.PersistentFlags().BoolVar(&options.SecureConfig, "secure-config", false,
		"Encrypt auto generated config file for each container")

	mountCmd.PersistentFlags().StringVar(&options.PassPhrase, "passphrase", "",
		"Key to decrypt config file. Can also be specified by env-variable BLOBFUSE2_SECURE_CONFIG_PASSPHRASE.\nKey length shall be 16 (AES-128), 24 (AES-192), or 32 (AES-256) bytes in length.")

	mountCmd.PersistentFlags().String("log-type", "syslog", "Type of logger to be used by the system. Set to syslog by default. Allowed values are silent|syslog|base.")
	config.BindPFlag("logging.type", mountCmd.PersistentFlags().Lookup("log-type"))
	_ = mountCmd.RegisterFlagCompletionFunc("log-type", func(cmd *cobra.Command, args []string, toComplete string) ([]string, cobra.ShellCompDirective) {
		return []string{"silent", "base", "syslog"}, cobra.ShellCompDirectiveNoFileComp
	})

	mountCmd.PersistentFlags().String("log-level", "LOG_WARNING",
		"Enables logs written to syslog. Set to LOG_WARNING by default. Allowed values are LOG_OFF|LOG_CRIT|LOG_ERR|LOG_WARNING|LOG_INFO|LOG_DEBUG")
	config.BindPFlag("logging.level", mountCmd.PersistentFlags().Lookup("log-level"))
	_ = mountCmd.RegisterFlagCompletionFunc("log-level", func(cmd *cobra.Command, args []string, toComplete string) ([]string, cobra.ShellCompDirective) {
		return []string{"LOG_OFF", "LOG_CRIT", "LOG_ERR", "LOG_WARNING", "LOG_INFO", "LOG_TRACE", "LOG_DEBUG"}, cobra.ShellCompDirectiveNoFileComp
	})

	mountCmd.PersistentFlags().String("log-file-path",
		common.DefaultLogFilePath, "Configures the path for log files. Default is "+common.DefaultLogFilePath)
	config.BindPFlag("logging.file-path", mountCmd.PersistentFlags().Lookup("log-file-path"))
	_ = mountCmd.MarkPersistentFlagDirname("log-file-path")

	mountCmd.PersistentFlags().Bool("foreground", false, "Mount the system in foreground mode. Default value false.")
	config.BindPFlag("foreground", mountCmd.PersistentFlags().Lookup("foreground"))

	mountCmd.PersistentFlags().Bool("read-only", false, "Mount the system in read only mode. Default value false.")
	config.BindPFlag("read-only", mountCmd.PersistentFlags().Lookup("read-only"))

	mountCmd.PersistentFlags().Bool("lazy-write", false, "Async write to storage container after file handle is closed.")
	config.BindPFlag("lazy-write", mountCmd.PersistentFlags().Lookup("lazy-write"))

	mountCmd.PersistentFlags().String("default-working-dir", "", "Default working directory for storing log files and other blobfuse2 information")
	mountCmd.PersistentFlags().Lookup("default-working-dir").Hidden = true
	config.BindPFlag("default-working-dir", mountCmd.PersistentFlags().Lookup("default-working-dir"))
	_ = mountCmd.MarkPersistentFlagDirname("default-working-dir")

	mountCmd.Flags().BoolVar(&options.Streaming, "streaming", false, "Enable Streaming.")
	config.BindPFlag("streaming", mountCmd.Flags().Lookup("streaming"))
	mountCmd.Flags().Lookup("streaming").Hidden = true

	mountCmd.Flags().BoolVar(&options.BlockCache, "block-cache", false, "Enable Block-Cache.")
	config.BindPFlag("block-cache", mountCmd.Flags().Lookup("block-cache"))

<<<<<<< HEAD
	mountCmd.Flags().BoolVar(&options.DistributedCache, "distributed-cache", false, "Enable Distributed Cache.")
=======
	mountCmd.Flags().BoolVar(&options.DCache, "distributed-cache", false, "Enable Distributed Cache.")
>>>>>>> b012cb90
	config.BindPFlag("distributed-cache", mountCmd.Flags().Lookup("distributed-cache"))

	mountCmd.Flags().BoolVar(&options.AttrCache, "use-attr-cache", true, "Use attribute caching.")
	config.BindPFlag("use-attr-cache", mountCmd.Flags().Lookup("use-attr-cache"))
	mountCmd.Flags().Lookup("use-attr-cache").Hidden = true

	mountCmd.Flags().Bool("invalidate-on-sync", true, "Invalidate file/dir on sync/fsync.")
	config.BindPFlag("invalidate-on-sync", mountCmd.Flags().Lookup("invalidate-on-sync"))
	mountCmd.Flags().Lookup("invalidate-on-sync").Hidden = true

	mountCmd.Flags().Bool("pre-mount-validate", true, "Validate blobfuse2 is mounted.")
	config.BindPFlag("pre-mount-validate", mountCmd.Flags().Lookup("pre-mount-validate"))
	mountCmd.Flags().Lookup("pre-mount-validate").Hidden = true

	mountCmd.Flags().Bool("basic-remount-check", true, "Validate blobfuse2 is mounted by reading /etc/mtab.")
	config.BindPFlag("basic-remount-check", mountCmd.Flags().Lookup("basic-remount-check"))
	mountCmd.Flags().Lookup("basic-remount-check").Hidden = true

	mountCmd.PersistentFlags().StringSliceVarP(&options.LibfuseOptions, "o", "o", []string{}, "FUSE options.")
	config.BindPFlag("libfuse-options", mountCmd.PersistentFlags().ShorthandLookup("o"))
	mountCmd.PersistentFlags().ShorthandLookup("o").Hidden = true

	mountCmd.PersistentFlags().DurationVar(&options.WaitForMount, "wait-for-mount", 5*time.Second, "Let parent process wait for given timeout before exit")

	config.AttachToFlagSet(mountCmd.PersistentFlags())
	config.AttachFlagCompletions(mountCmd)
	config.AddConfigChangeEventListener(config.ConfigChangeEventHandlerFunc(OnConfigChange))
}

func Destroy(message string) error {
	_ = log.Destroy()
	if message != "" {
		return fmt.Errorf("%s", message)
	}

	return nil
}<|MERGE_RESOLUTION|>--- conflicted
+++ resolved
@@ -94,11 +94,7 @@
 	AttrCache         bool     `config:"use-attr-cache"`
 	LibfuseOptions    []string `config:"libfuse-options"`
 	BlockCache        bool     `config:"block-cache"`
-<<<<<<< HEAD
 	DistributedCache  bool     `config:"distributed-cache"`
-=======
-	DCache            bool     `config:"distributed-cache"`
->>>>>>> b012cb90
 	EntryCacheTimeout int      `config:"list-cache-timeout"`
 }
 
@@ -305,13 +301,8 @@
 				pipeline = append(pipeline, "stream")
 			} else if config.IsSet("block-cache") && options.BlockCache {
 				pipeline = append(pipeline, "block_cache")
-<<<<<<< HEAD
 			} else if config.IsSet("distributed-cache") && options.DistributedCache {
 				pipeline = append(pipeline, "distributed_cache")
-=======
-			} else if config.IsSet("dcache") && options.DCache {
-				pipeline = append(pipeline, "dcache")
->>>>>>> b012cb90
 			} else {
 				pipeline = append(pipeline, "file_cache")
 			}
@@ -776,11 +767,7 @@
 	mountCmd.Flags().BoolVar(&options.BlockCache, "block-cache", false, "Enable Block-Cache.")
 	config.BindPFlag("block-cache", mountCmd.Flags().Lookup("block-cache"))
 
-<<<<<<< HEAD
 	mountCmd.Flags().BoolVar(&options.DistributedCache, "distributed-cache", false, "Enable Distributed Cache.")
-=======
-	mountCmd.Flags().BoolVar(&options.DCache, "distributed-cache", false, "Enable Distributed Cache.")
->>>>>>> b012cb90
 	config.BindPFlag("distributed-cache", mountCmd.Flags().Lookup("distributed-cache"))
 
 	mountCmd.Flags().BoolVar(&options.AttrCache, "use-attr-cache", true, "Use attribute caching.")
