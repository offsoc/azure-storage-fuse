# Blobfuse2 Nightly Build Pipeline

schedules:
  # Cron string < minute hour day-of-month month day-of-week>
  #             * means all, for example '*' in day of month means everyday
  # Run only on main branch
  # 'always' controls whether to run only if there is a change or not
  # Run this pipeline every 15:00 time
  - cron: '0 15 * * *'
    displayName: 'Daily midnight Blobfuse2 build'
    branches:
      include:
        - main

parameters:
  - name: base_test
    # Quick test or an exhaustive test
    displayName: 'Basic test'
    type: boolean
    default: true

  - name: exhaustive_test
    # Quick test or an exhaustive test
    displayName: 'Exhaustive test'
    type: boolean
    default: true
  
  - name: proxy_test
  # Proxy tests
    displayName: 'Proxy test'
    type: boolean
    default: true

  - name: msi_test
    # MSI auth based test suites to be run or not
    displayName: 'MSI test'
    type: boolean
    default: true

  - name: healthmon_test
    displayName: 'Healthmon test'
    type: boolean
    default: true

  - name: quick_stress
    displayName: 'Quick Stress'
    type: boolean
    default: true

  - name: verbose_log
    displayName: 'Verbose Log'
    type: boolean
    default: false


stages:
  - ${{ if eq(parameters.base_test, true) }}:
    - stage: BuildAndTest
      jobs:
        # Ubuntu Tests
        - job: Set_1
          timeoutInMinutes: 300

          strategy:
            matrix:
              Ubuntu-20-BlockBlob:
                AgentName: 'blobfuse-ubuntu20'
                containerName: 'test-cnt-ubn-20'
                adlsSas: $(AZTEST_ADLS_CONT_SAS_UBN_20)
                fuselib: 'libfuse-dev'
                tags: 'fuse2'
              Ubuntu-22-BlockBlob:
                AgentName: 'blobfuse-ubuntu22'
                containerName: 'test-cnt-ubn-22'
                adlsSas: $(AZTEST_ADLS_CONT_SAS_UBN_22)
                fuselib: 'libfuse3-dev'
                tags: 'fuse3'

          pool:
            name: "blobfuse-ubuntu-pool"
            demands:
              - ImageOverride -equals $(AgentName)

          variables:
            - group: NightlyBlobFuse
            - name: MOUNT_DIR
              value: '$(Pipeline.Workspace)/blob_mnt'
            - name: TEMP_DIR
              value: '$(Pipeline.Workspace)/blobfuse2_tmp'
            - name: BLOBFUSE2_CFG
              value: '$(Pipeline.Workspace)/blobfuse2.yaml'
            - name: BLOBFUSE2_SAS_CFG
              value: '$(Pipeline.Workspace)/blobfuse2_sas_config.yaml'
            - name: BLOBFUSE2_AZCLI_CFG
              value: '$(Pipeline.Workspace)/blobfuse2_azcli_config.yaml'
            - name: BLOBFUSE2_ADLS_CFG
              value: '$(Pipeline.Workspace)/blobfuse2.adls.yaml'
            - name: BLOBFUSE2_GTEST_CFG
              value: '$(Pipeline.Workspace)/connection.yaml'
            - name: BLOBFUSE2_AZURITE_CFG
              value: '$(Pipeline.Workspace)/blobfuse2_azurite_config.yaml'
            - name: BLOBFUSE2_STRESS_DIR
              value: '$(Pipeline.Workspace)/blobfuse2_stress'
            - name: DECODE_PERCENTS
              value: false
            - name: GOPATH
              value: '$(Pipeline.Workspace)/go'
            - name: ROOT_DIR
              value: '$(System.DefaultWorkingDirectory)' 
            - name: WORK_DIR
              value: '$(System.DefaultWorkingDirectory)/azure-storage-fuse'

          steps:
<<<<<<< HEAD
            - script: |
                cd /etc/apt
                sudo cp trusted.gpg trusted.gpg.d
                cd
                sudo apt-get update
                sudo apt-get install cmake gcc $(fuselib) git parallel -y
                if [ $(tags) == "fuse2" ]; then
                  sudo apt-get install fuse -y
                fi
              displayName: 'Install libfuse'

            - checkout: none

            # Clone the repo
            - script: |
                git clone https://github.com/Azure/azure-storage-fuse
              displayName: 'Checkout Code'
              workingDirectory: $(ROOT_DIR)

            # Checkout the branch
            - script: |
                git checkout `echo $(Build.SourceBranch) | cut -d "/" -f 1,2 --complement`
              displayName: 'Checkout Branch'
              workingDirectory: $(WORK_DIR)



=======
>>>>>>> 2dde93c7
            # -------------------------------------------------------
            # Pull and build the code
            - template: 'azure-pipeline-templates/build.yml'
              parameters:
                working_directory: $(WORK_DIR)
                root_dir: $(Pipeline.Workspace)
                mount_dir: $(MOUNT_DIR)
                temp_dir: $(TEMP_DIR)
                gopath: $(GOPATH)
                container: $(containerName)
                tags: $(tags)
                fuselib: $(fuselib)
                skip_azcli: "false"

            # -------------------------------------------------------
            - template: 'azure-pipeline-templates/invalid-command-tests.yml'
              parameters:
                working_dir: $(WORK_DIR)
                mount_dir: $(MOUNT_DIR)

            - ${{ if eq(parameters.exhaustive_test, true) }}:    
              - template: 'azure-pipeline-templates/verbose-tests.yml'
                parameters:
                  service: 'BlockBlob'
                  account_type: 'block'
                  account_endpoint: 'https://$(NIGHTLY_STO_BLOB_ACC_NAME).blob.core.windows.net' 
                  adls: false
                  account_name: $(NIGHTLY_STO_BLOB_ACC_NAME)
                  account_key: $(NIGHTLY_STO_BLOB_ACC_KEY)
                  account_sas: $(NIGHTLY_STO_ACC_SAS)
                  client_id: $(AZTEST_CLIENT)
                  tenant_id: $(AZTEST_TENANT)
                  client_secret: $(AZTEST_SECRET)
                  container: $(containerName)
                  config: $(BLOBFUSE2_CFG)
                  working_dir: $(WORK_DIR)
                  mount_dir: $(MOUNT_DIR)
                  temp_dir: $(TEMP_DIR)
                  stress_dir: $(BLOBFUSE2_STRESS_DIR)
                  huge_container: 'testcnt1'
                  quick_stress: ${{ parameters.quick_stress }}
                  test_key_credential: true 
                  test_sas_credential: true
                  test_azcli_credential: true
                  test_azurite: false
                  sas_credential_config: $(BLOBFUSE2_SAS_CFG)
                  azcli_credential_config: $(BLOBFUSE2_AZCLI_CFG)
                  azurite_config: $(BLOBFUSE2_AZURITE_CFG)
                  distro_name: $(AgentName)
                  verbose_log: ${{ parameters.verbose_log }}
                  tags: $(tags)

            - template: azure-pipeline-templates/cleanup.yml
              parameters:
                working_dir: $(WORK_DIR)
                mount_dir: $(MOUNT_DIR)
                temp_dir: $(TEMP_DIR)

        - job: Set_1_ARM
          timeoutInMinutes: 300

          strategy:
            matrix:
              Ubuntu-22-ARM64-BlockBlob:
                AgentName: 'blobfuse-ubn22-arm64'
                containerName: 'test-cnt-ubn-22-arm64'
                adlsSas: $(AZTEST_ADLS_CONT_SAS_UBN_22_ARM)
                fuselib: 'libfuse3-dev'
                tags: 'fuse3'
          
          pool:
            name: "blobfuse-ubn-arm64-pool"
            demands:
              - ImageOverride -equals $(AgentName)

          variables:
            - group: NightlyBlobFuse
            - name: MOUNT_DIR
              value: '$(Pipeline.Workspace)/blob_mnt'
            - name: TEMP_DIR
              value: '$(Pipeline.Workspace)/blobfuse2_tmp'
            - name: BLOBFUSE2_CFG
              value: '$(Pipeline.Workspace)/blobfuse2.yaml'
            - name: BLOBFUSE2_SAS_CFG
              value: '$(Pipeline.Workspace)/blobfuse2_sas_config.yaml'
            - name: BLOBFUSE2_AZCLI_CFG
              value: '$(Pipeline.Workspace)/blobfuse2_azcli_config.yaml'
            - name: BLOBFUSE2_ADLS_CFG
              value: '$(Pipeline.Workspace)/blobfuse2.adls.yaml'
            - name: BLOBFUSE2_GTEST_CFG
              value: '$(Pipeline.Workspace)/connection.yaml'
            - name: BLOBFUSE2_AZURITE_CFG
              value: '$(Pipeline.Workspace)/blobfuse2_azurite_config.yaml'
            - name: BLOBFUSE2_STRESS_DIR
              value: '$(Pipeline.Workspace)/blobfuse2_stress'
            - name: DECODE_PERCENTS
              value: false
            - name: GOPATH
              value: '$(Pipeline.Workspace)/go'
            - name: ROOT_DIR
              value: '$(System.DefaultWorkingDirectory)' 
            - name: WORK_DIR
              value: '$(System.DefaultWorkingDirectory)/azure-storage-fuse'

          steps:
            - script: |
<<<<<<< HEAD
                cd /etc/apt
                sudo cp trusted.gpg trusted.gpg.d
                cd
                sudo apt-get update
                sudo apt-get install cmake gcc $(fuselib) git parallel -y
                if [ $(tags) == "fuse2" ]; then
                  sudo apt-get install fuse -y
                fi
              displayName: 'Install libfuse'
              
            - checkout: none

            - script: |
=======
>>>>>>> 2dde93c7
                hostnamectl
              displayName: 'Host info'
              workingDirectory: $(ROOT_DIR)
            # -------------------------------------------------------
            # Pull and build the code
            - template: 'azure-pipeline-templates/build.yml'
              parameters:
                working_directory: $(WORK_DIR)
                root_dir: $(Pipeline.Workspace)
                mount_dir: $(MOUNT_DIR)
                temp_dir: $(TEMP_DIR)
                gopath: $(GOPATH)
                container: $(containerName)
                tags: $(tags)
                fuselib: $(fuselib)
                skip_azcli: "false"

            # -------------------------------------------------------
            - template: 'azure-pipeline-templates/invalid-command-tests.yml'
              parameters:
                working_dir: $(WORK_DIR)
                mount_dir: $(MOUNT_DIR)

            - ${{ if eq(parameters.exhaustive_test, true) }}:    
              - template: 'azure-pipeline-templates/verbose-tests.yml'
                parameters:
                  service: 'BlockBlob'
                  account_type: 'block'
                  account_endpoint: 'https://$(NIGHTLY_STO_BLOB_ACC_NAME).blob.core.windows.net' 
                  adls: false
                  account_name: $(NIGHTLY_STO_BLOB_ACC_NAME)
                  account_key: $(NIGHTLY_STO_BLOB_ACC_KEY)
                  account_sas: $(NIGHTLY_STO_ACC_SAS)
                  client_id: $(AZTEST_CLIENT)
                  tenant_id: $(AZTEST_TENANT)
                  client_secret: $(AZTEST_SECRET)
                  container: $(containerName)
                  config: $(BLOBFUSE2_CFG)
                  working_dir: $(WORK_DIR)
                  mount_dir: $(MOUNT_DIR)
                  temp_dir: $(TEMP_DIR)
                  stress_dir: $(BLOBFUSE2_STRESS_DIR)
                  huge_container: 'testcnt1'
                  quick_stress: ${{ parameters.quick_stress }}
                  test_key_credential: true 
                  test_sas_credential: true
                  test_azcli_credential: true
                  test_azurite: false
                  sas_credential_config: $(BLOBFUSE2_SAS_CFG)
                  azcli_credential_config: $(BLOBFUSE2_AZCLI_CFG)
                  azurite_config: $(BLOBFUSE2_AZURITE_CFG)
                  distro_name: $(AgentName)
                  verbose_log: ${{ parameters.verbose_log }}
                  tags: $(tags)

            - template: azure-pipeline-templates/cleanup.yml
              parameters:
                working_dir: $(WORK_DIR)
                mount_dir: $(MOUNT_DIR)
                temp_dir: $(TEMP_DIR)

        # Ubuntu Tests
        - job: Set_2
          timeoutInMinutes: 300

          strategy:
            matrix:
              Ubuntu-20-ADLS:
                AgentName: 'blobfuse-ubuntu20'
                containerName: 'test-cnt-ubn-20'
                adlsSas: $(AZTEST_ADLS_CONT_SAS_UBN_20)
                fuselib: 'libfuse-dev'
                tags: 'fuse2'
              Ubuntu-22-ADLS:
                AgentName: 'blobfuse-ubuntu22'
                containerName: 'test-cnt-ubn-22'
                adlsSas: $(AZTEST_ADLS_CONT_SAS_UBN_22)
                fuselib: 'libfuse3-dev'
                tags: 'fuse3'

          pool:
            name: "blobfuse-ubuntu-pool"
            demands:
              - ImageOverride -equals $(AgentName)

          variables:
            - group: NightlyBlobFuse
            - name: MOUNT_DIR
              value: '$(Pipeline.Workspace)/blob_mnt'
            - name: TEMP_DIR
              value: '$(Pipeline.Workspace)/blobfuse2_tmp'
            - name: BLOBFUSE2_CFG
              value: '$(Pipeline.Workspace)/blobfuse2.yaml'
            - name: BLOBFUSE2_SAS_CFG
              value: '$(Pipeline.Workspace)/blobfuse2_sas_config.yaml'
            - name: BLOBFUSE2_AZCLI_CFG
              value: '$(Pipeline.Workspace)/blobfuse2_azcli_config.yaml'
            - name: BLOBFUSE2_ADLS_CFG
              value: '$(Pipeline.Workspace)/blobfuse2.adls.yaml'
            - name: BLOBFUSE2_GTEST_CFG
              value: '$(Pipeline.Workspace)/connection.yaml'
            - name: BLOBFUSE2_AZURITE_CFG
              value: '$(Pipeline.Workspace)/blobfuse2_azurite_config.yaml'
            - name: BLOBFUSE2_STRESS_DIR
              value: '$(Pipeline.Workspace)/blobfuse2_stress'
            - name: DECODE_PERCENTS
              value: false
            - name: GOPATH
              value: '$(Pipeline.Workspace)/go'
            - name: ROOT_DIR
              value: '$(System.DefaultWorkingDirectory)' 
            - name: WORK_DIR
              value: '$(System.DefaultWorkingDirectory)/azure-storage-fuse'

          steps:
<<<<<<< HEAD
            - script: |
                cd /etc/apt
                sudo cp trusted.gpg trusted.gpg.d
                cd
                sudo apt-get update
                sudo apt-get install cmake gcc $(fuselib) git -y
                if [ $(tags) == "fuse2" ]; then
                  sudo apt-get install fuse -y
                fi
              displayName: 'Install libfuse'
              
            - checkout: none

            # Clone the repo
            - script: |
                git clone https://github.com/Azure/azure-storage-fuse
              displayName: 'Checkout Code'
              workingDirectory: $(ROOT_DIR)

            # Checkout the branch
            - script: |
                git checkout `echo $(Build.SourceBranch) | cut -d "/" -f 1,2 --complement`
              displayName: 'Checkout Branch'
              workingDirectory: $(WORK_DIR)

=======
>>>>>>> 2dde93c7
            # -------------------------------------------------------
            # Pull and build the code
            - template: 'azure-pipeline-templates/build.yml'
              parameters:
                working_directory: $(WORK_DIR)
                root_dir: $(Pipeline.Workspace)
                mount_dir: $(MOUNT_DIR)
                temp_dir: $(TEMP_DIR)
                gopath: $(GOPATH)
                container: $(containerName)
                tags: $(tags)
                fuselib: $(fuselib)
                skip_ut: true # Skip UT because Block Blob set runs it
                skip_azcli: "false"

            # -------------------------------------------------------
            - ${{ if eq(parameters.exhaustive_test, true) }}:    
              - template: 'azure-pipeline-templates/verbose-tests.yml'
                parameters:
                  service: 'ADLS'
                  account_type: 'adls'
                  account_endpoint: 'https://$(AZTEST_ADLS_ACC_NAME).dfs.core.windows.net' 
                  adls: true
                  account_name: $(AZTEST_ADLS_ACC_NAME)
                  account_key: $(AZTEST_ADLS_KEY)
                  account_sas: $(adlsSas)
                  client_id: $(AZTEST_CLIENT)
                  tenant_id: $(AZTEST_TENANT)
                  client_secret: $(AZTEST_SECRET)
                  container: $(containerName)
                  config: $(BLOBFUSE2_ADLS_CFG)
                  working_dir: $(WORK_DIR)
                  mount_dir: $(MOUNT_DIR)
                  temp_dir: $(TEMP_DIR)
                  stress_dir: $(BLOBFUSE2_STRESS_DIR)
                  huge_container: 'testcnt'
                  quick_stress: ${{ parameters.quick_stress }}
                  test_key_credential: true
                  test_sas_credential: true
                  test_azcli_credential: true
                  test_azurite: false
                  sas_credential_config: $(BLOBFUSE2_SAS_CFG)
                  azcli_credential_config: $(BLOBFUSE2_AZCLI_CFG)
                  azurite_config: $(BLOBFUSE2_AZURITE_CFG)
                  distro_name: $(AgentName)
                  verbose_log: ${{ parameters.verbose_log }}
                  tags: $(tags)

            - template: azure-pipeline-templates/cleanup.yml
              parameters:
                working_dir: $(WORK_DIR)
                mount_dir: $(MOUNT_DIR)
                temp_dir: $(TEMP_DIR)

        - job: Set_2_ARM
          timeoutInMinutes: 300

          strategy:
            matrix:
              Ubuntu-22-ARM64-ADLS:
                AgentName: 'blobfuse-ubn22-arm64'
                containerName: 'test-cnt-ubn-22-arm64'
                adlsSas: $(AZTEST_ADLS_CONT_SAS_UBN_22_ARM)
                fuselib: 'libfuse3-dev'
                tags: 'fuse3'
          pool:
            name: "blobfuse-ubn-arm64-pool"
            demands:
              - ImageOverride -equals $(AgentName)

          variables:
            - group: NightlyBlobFuse
            - name: MOUNT_DIR
              value: '$(Pipeline.Workspace)/blob_mnt'
            - name: TEMP_DIR
              value: '$(Pipeline.Workspace)/blobfuse2_tmp'
            - name: BLOBFUSE2_CFG
              value: '$(Pipeline.Workspace)/blobfuse2.yaml'
            - name: BLOBFUSE2_SAS_CFG
              value: '$(Pipeline.Workspace)/blobfuse2_sas_config.yaml'
            - name: BLOBFUSE2_AZCLI_CFG
              value: '$(Pipeline.Workspace)/blobfuse2_azcli_config.yaml'
            - name: BLOBFUSE2_ADLS_CFG
              value: '$(Pipeline.Workspace)/blobfuse2.adls.yaml'
            - name: BLOBFUSE2_GTEST_CFG
              value: '$(Pipeline.Workspace)/connection.yaml'
            - name: BLOBFUSE2_AZURITE_CFG
              value: '$(Pipeline.Workspace)/blobfuse2_azurite_config.yaml'
            - name: BLOBFUSE2_STRESS_DIR
              value: '$(Pipeline.Workspace)/blobfuse2_stress'
            - name: DECODE_PERCENTS
              value: false
            - name: GOPATH
              value: '$(Pipeline.Workspace)/go'
            - name: ROOT_DIR
              value: '$(System.DefaultWorkingDirectory)' 
            - name: WORK_DIR
              value: '$(System.DefaultWorkingDirectory)/azure-storage-fuse'

          steps:
<<<<<<< HEAD
            - script: |
                cd /etc/apt
                sudo cp trusted.gpg trusted.gpg.d
                cd
                sudo apt-get update
                sudo apt-get install cmake gcc $(fuselib) git -y
                if [ $(tags) == "fuse2" ]; then
                  sudo apt-get install fuse -y
                fi
              displayName: 'Install libfuse'
              
            - checkout: none

            # Clone the repo
            - script: |
                git clone https://github.com/Azure/azure-storage-fuse
              displayName: 'Checkout Code'
              workingDirectory: $(ROOT_DIR)

            # Checkout the branch
            - script: |
                git checkout `echo $(Build.SourceBranch) | cut -d "/" -f 1,2 --complement`
              displayName: 'Checkout Branch'
              workingDirectory: $(WORK_DIR)

=======
>>>>>>> 2dde93c7
            # -------------------------------------------------------
            # Pull and build the code
            - template: 'azure-pipeline-templates/build.yml'
              parameters:
                working_directory: $(WORK_DIR)
                root_dir: $(Pipeline.Workspace)
                mount_dir: $(MOUNT_DIR)
                temp_dir: $(TEMP_DIR)
                gopath: $(GOPATH)
                container: $(containerName)
                tags: $(tags)
                fuselib: $(fuselib)
                skip_ut: true # Skip UT because Block Blob set runs it
                skip_azcli: "false"

            # -------------------------------------------------------
            - ${{ if eq(parameters.exhaustive_test, true) }}:    
              - template: 'azure-pipeline-templates/verbose-tests.yml'
                parameters:
                  service: 'ADLS'
                  account_type: 'adls'
                  account_endpoint: 'https://$(AZTEST_ADLS_ACC_NAME).dfs.core.windows.net' 
                  adls: true
                  account_name: $(AZTEST_ADLS_ACC_NAME)
                  account_key: $(AZTEST_ADLS_KEY)
                  account_sas: $(adlsSas)
                  client_id: $(AZTEST_CLIENT)
                  tenant_id: $(AZTEST_TENANT)
                  client_secret: $(AZTEST_SECRET)
                  container: $(containerName)
                  config: $(BLOBFUSE2_ADLS_CFG)
                  working_dir: $(WORK_DIR)
                  mount_dir: $(MOUNT_DIR)
                  temp_dir: $(TEMP_DIR)
                  stress_dir: $(BLOBFUSE2_STRESS_DIR)
                  huge_container: 'testcnt'
                  quick_stress: ${{ parameters.quick_stress }}
                  test_key_credential: true
                  test_sas_credential: false
                  test_azcli_credential: true
                  test_azurite: false
                  sas_credential_config: $(BLOBFUSE2_SAS_CFG)
                  azcli_credential_config: $(BLOBFUSE2_AZCLI_CFG)
                  azurite_config: $(BLOBFUSE2_AZURITE_CFG)
                  distro_name: $(AgentName)
                  verbose_log: ${{ parameters.verbose_log }}
                  tags: $(tags)

            - template: azure-pipeline-templates/cleanup.yml
              parameters:
                working_dir: $(WORK_DIR)
                mount_dir: $(MOUNT_DIR)
                temp_dir: $(TEMP_DIR)


        - ${{ if eq(parameters.proxy_test, true) }}:
            # -----------------------------------------------------------
            # Ubuntu-20.04 Proxy tests
          - job: Set_3
            timeoutInMinutes: 300
            strategy:
              matrix:
                Ubuntu-20-Proxy:
                  AgentName: 'blobfuse-ubuntu20'
                  containerName: 'test-cnt-ubn-18-proxy'

            pool:
              name: "blobfuse-ubuntu-pool"
              demands:
                - ImageOverride -equals $(AgentName)

            variables:
              - group: NightlyBlobFuse
              - name: MOUNT_DIR
                value: '$(Pipeline.Workspace)/blob_mnt'
              - name: TEMP_DIR
                value: '$(Pipeline.Workspace)/blobfuse2_tmp'
              - name: BLOBFUSE2_CFG
                value: '$(Pipeline.Workspace)/blobfuse2_proxy.yaml'
              - name: BLOBFUSE2_ADLS_CFG
                value: '$(Pipeline.Workspace)/blobfuse2_proxy.adls.yaml'
              - name: DECODE_PERCENTS
                value: false
              - name: GOPATH
                value: '$(Pipeline.Workspace)/go'
              - name: ROOT_DIR
                value: '$(System.DefaultWorkingDirectory)' 
              - name: WORK_DIR
                value: '$(System.DefaultWorkingDirectory)/azure-storage-fuse'

            steps:
              - script: |
<<<<<<< HEAD
                  cd /etc/apt
                  sudo cp trusted.gpg trusted.gpg.d
                  cd
                  sudo apt-get update
                  sudo apt-get install cmake gcc libfuse3-dev git -y
                displayName: 'Install libfuse'
              
              - checkout: none
=======
                  sudo systemctl stop apt-daily.timer
                displayName: 'Stop apt update manager'
>>>>>>> 2dde93c7

              # Start Proxy
              - script: |
                  cd /etc/apt
                  sudo cp trusted.gpg trusted.gpg.d
                  cd
                  sudo apt-get update
                  sudo apt remove mitmproxy -y
                  sudo apt-get install python3-setuptools -y
                  sudo apt install python3-pip -y
                  sudo pip3 install werkzeug==2.3.7
                  sudo pip3 install mitmproxy
                  mitmdump -q -w proxy_logs.txt &
                displayName: 'Install & Start Proxy'

              # Configure Proxy cert & env
              - script: |
                  sudo mkdir /usr/local/share/ca-certificates/extra
                  sudo cp ~/.mitmproxy/mitmproxy-ca-cert.cer /usr/local/share/ca-certificates/extra/mitmproxy-ca-cert.crt
                  sudo update-ca-certificates
                  export https_proxy="127.0.0.1:8080"
                  export http_proxy="127.0.0.1:8080"
                displayName: 'Configure Proxy'

              # -------------------------------------------------------
              # Pull, build and unit test the code
              - template: 'azure-pipeline-templates/build.yml'
                parameters:
                  working_directory: $(WORK_DIR)
                  root_dir: $(Pipeline.Workspace)
                  mount_dir: $(MOUNT_DIR)
                  temp_dir: $(TEMP_DIR)
                  gopath: $(GOPATH)
                  container: $(containerName)
                  proxy_address: "127.0.0.1:8080"
                  skip_ut: true

              # -------------------------------------------------------
              - script: |
                  cd $(WORK_DIR)
                  $(WORK_DIR)/blobfuse2 gen-test-config --config-file=azure_key_proxy.yaml --container-name=$(containerName) --temp-path=$(TEMP_DIR) --output-file=$(BLOBFUSE2_CFG)
                displayName: 'Create Config File'
                env:
                  NIGHTLY_STO_ACC_NAME: $(NIGHTLY_STO_BLOB_ACC_NAME)
                  NIGHTLY_STO_ACC_KEY: $(NIGHTLY_STO_BLOB_ACC_KEY)
                  ACCOUNT_TYPE: 'block'
                  ACCOUNT_ENDPOINT: 'https://$(NIGHTLY_STO_BLOB_ACC_NAME).blob.core.windows.net'
                  VERBOSE_LOG: ${{ parameters.verbose_log }}
                continueOnError: false

              - script:
                  cat $(BLOBFUSE2_CFG)
                displayName: "Print config file"

              # --------------------------------------------------
              # End to End tests
              - template: 'azure-pipeline-templates/e2e-tests.yml'
                parameters:
                  working_dir: $(WORK_DIR)
                  mount_dir: $(MOUNT_DIR)
                  temp_dir: $(TEMP_DIR)
                  idstring: 'BlockBlob with Proxy and Key Credentials'
                  distro_name: $(AgentName)
                  adls: false
                  artifact_name: 'blockblob_proxy_key.txt'
                  verbose_log: ${{ parameters.verbose_log }}
                  mountStep:
                    script: |
                      $(WORK_DIR)/blobfuse2 mount $(MOUNT_DIR) --config-file=$(BLOBFUSE2_CFG) --default-working-dir=$(WORK_DIR)
                    displayName: 'E2E TEST: Mount'
                    timeoutInMinutes: 3
                    continueOnError: false

              # --------------------------------------------------
              - script: |
                  cd $(WORK_DIR)
                  $(WORK_DIR)/blobfuse2 gen-test-config --config-file=azure_key_proxy.yaml --container-name=$(containerName) --temp-path=$(TEMP_DIR) --output-file=$(BLOBFUSE2_ADLS_CFG)
                displayName: 'Create ADLS Config File'
                env:
                  NIGHTLY_STO_ACC_NAME: $(AZTEST_ADLS_ACC_NAME)
                  NIGHTLY_STO_ACC_KEY: $(AZTEST_ADLS_KEY)
                  ACCOUNT_TYPE: 'adls'
                  ACCOUNT_ENDPOINT: 'https://$(AZTEST_ADLS_ACC_NAME).dfs.core.windows.net'
                  VERBOSE_LOG: ${{ parameters.verbose_log }}
                continueOnError: false

              - script:
                  cat $(BLOBFUSE2_ADLS_CFG)
                displayName: "Print ADLS config file"

              - template: 'azure-pipeline-templates/e2e-tests.yml'
                parameters:
                  working_dir: $(WORK_DIR)
                  mount_dir: $(MOUNT_DIR)
                  temp_dir: $(TEMP_DIR)
                  idstring: 'ADLS with Proxy and Key Credentials'
                  distro_name: $(AgentName)
                  adls: true
                  artifact_name: 'adls_proxy_key.txt'
                  verbose_log: ${{ parameters.verbose_log }}
                  mountStep:
                    script: |
                      $(WORK_DIR)/blobfuse2 mount $(MOUNT_DIR) --config-file=$(BLOBFUSE2_ADLS_CFG) --default-working-dir=$(WORK_DIR)
                    displayName: 'FeatureTest ADLS: Mount'
                    timeoutInMinutes: 3
                    continueOnError: false
              # ------------------------------------------------------------
              # Auth Tests
            
              # Block SAS test
              - script: |
                  cd $(WORK_DIR)
                  $(WORK_DIR)/blobfuse2 gen-test-config --config-file=azure_sas_proxy.yaml --container-name=$(containerName) --temp-path=$(TEMP_DIR) --output-file=$(BLOBFUSE2_CFG)
                displayName: "Create SAS Config File"
                env:
                  NIGHTLY_STO_BLOB_ACC_NAME: $(NIGHTLY_STO_BLOB_ACC_NAME)
                  NIGHTLY_STO_ACC_SAS: $(NIGHTLY_STO_ACC_SAS)
                  ACCOUNT_ENDPOINT: 'https://$(NIGHTLY_STO_BLOB_ACC_NAME).blob.core.windows.net'
                  VERBOSE_LOG: ${{ parameters.verbose_log }}
                continueOnError: false

              - script:
                  cat $(BLOBFUSE2_CFG)
                displayName: "Print SAS config file"

              - template: 'azure-pipeline-templates/verify-auth.yml'
                parameters:
                  working_dir: $(WORK_DIR)
                  mount_dir: $(MOUNT_DIR)
                  temp_dir: $(TEMP_DIR)
                  idstring: 'Block SAS'
                  distro_name: $(AgentName)
                  mountStep:
                    script: |
                      $(WORK_DIR)/blobfuse2 mount $(MOUNT_DIR) --config-file=$(BLOBFUSE2_CFG) --default-working-dir=$(WORK_DIR)
                    displayName: 'AuthVerify-SAS: Mount'
                    continueOnError: false

              # ------------------------------------------------------------
              - template: 'azure-pipeline-templates/cleanup.yml'
                parameters:
                  working_dir: $(WORK_DIR)
                  mount_dir: $(MOUNT_DIR)
                  temp_dir: $(TEMP_DIR)
              - script: |
                  kill -9 $(pgrep mitmdump)
                displayName: 'Kill Proxy'
        
        - ${{ if eq(parameters.exhaustive_test, true) }}:
          # RHEL Tests
          - job: Set_4
            timeoutInMinutes: 60
            strategy:
              matrix:
                RHEL-8.6:
                  DistroVer: "RHEL-8.6"
                  Description: "Red Hat Enterprise Linux 8.6"
                  AgentName: "blobfuse-rhel8_6"
                  containerName: "test-cnt-rhel-86"
                  tags: 'fuse3'
                RHEL-9.0:
                  DistroVer: "RHEL-9.0"
                  Description: "Red Hat Enterprise Linux 9.0"
                  AgentName: "blobfuse-rhel9"
                  containerName: "test-cnt-rhel-9"
                  tags: 'fuse3'
            pool:
              name: "blobfuse-rhel-pool"
              demands:
                - ImageOverride -equals $(AgentName)

            variables:
              - group: NightlyBlobFuse
              - name: MOUNT_DIR
                value: '$(Pipeline.Workspace)/blob_mnt'
              - name: TEMP_DIR
                value: '$(Pipeline.Workspace)/blobfuse2_tmp'
              - name: BLOBFUSE2_CFG
                value: '$(Pipeline.Workspace)/blobfuse2.yaml'
              - name: BLOBFUSE2_ADLS_CFG
                value: '$(Pipeline.Workspace)/blobfuse2.adls.yaml'
              - name: GOPATH
                value: '$(Pipeline.Workspace)/go'
              - name: ROOT_DIR
                value: '$(System.DefaultWorkingDirectory)' 
              - name: WORK_DIR
                value: '$(System.DefaultWorkingDirectory)/azure-storage-fuse'
              - name: skipComponentGovernanceDetection
                value: true

            steps:
              - template: 'azure-pipeline-templates/distro-tests.yml'
                parameters:
                  working_dir: $(WORK_DIR)
                  root_dir: $(ROOT_DIR)
                  temp_dir: $(TEMP_DIR)
                  mount_dir: $(MOUNT_DIR)
                  config_path: $(BLOBFUSE2_CFG)
                  container: $(ContainerName)
                  blob_account_name: $(NIGHTLY_STO_BLOB_ACC_NAME)
                  blob_account_key: $(NIGHTLY_STO_BLOB_ACC_KEY)
                  adls_account_name: $(AZTEST_ADLS_ACC_NAME)
                  adls_account_key: $(AZTEST_ADLS_KEY)
                  distro_name: $(AgentName)
                  gopath: $(GOPATH)
                  tags: $(tags) 
                  installStep:
                    script: |
                      sudo sed -i '/^failovermethod=/d' /etc/yum.repos.d/*.repo
                      sudo yum update -y
                      sudo yum groupinstall "Development Tools" -y
                      if [ $(AgentName) == "blobfuse-rhel9" ]; then
                        sudo yum install git fuse fuse3-libs fuse3-devel fuse3 python3 -y --nobest --allowerasing
                      else
                        sudo yum install git fuse fuse3-libs fuse3-devel fuse3 python36 -y --nobest --allowerasing
                      fi
                    displayName: 'Install fuse'
                  verbose_log: ${{ parameters.verbose_log }}

          # Centos Tests
          - job: Set_5
            timeoutInMinutes: 60
            strategy:
              matrix:
                CentOS-7.9:
                  DistroVer: "CentOS-7.9"
                  Description: "CentOS 7.9"
                  AgentName: "blobfuse-centos7"
                  ContainerName: "test-cnt-cent-7"
                CentOS-8.5:
                  DistroVer: "CentOS-8.5"
                  Description: "CentOS 8.5"
                  AgentName: "blobfuse-centos8"
                  ContainerName: "test-cnt-cent-8"

            pool:
              name: "blobfuse-centos-pool"
              demands:
                - ImageOverride -equals $(AgentName)

            variables:
              - group: NightlyBlobFuse
              - name: MOUNT_DIR
                value: '$(Pipeline.Workspace)/blob_mnt'
              - name: TEMP_DIR
                value: '$(Pipeline.Workspace)/blobfuse2_tmp'
              - name: BLOBFUSE2_CFG
                value: '$(Pipeline.Workspace)/blobfuse2.yaml'
              - name: BLOBFUSE2_ADLS_CFG
                value: '$(Pipeline.Workspace)/blobfuse2.adls.yaml'
              - name: GOPATH
                value: '$(Pipeline.Workspace)/go'
              - name: ROOT_DIR
                value: '$(System.DefaultWorkingDirectory)' 
              - name: WORK_DIR
                value: '$(System.DefaultWorkingDirectory)/azure-storage-fuse'
              - name: skipComponentGovernanceDetection
                value: true

            steps:
              - script: |
                  sudo sed -i 's/mirrorlist/#mirrorlist/g' /etc/yum.repos.d/CentOS-*
                  sudo sed -i 's|baseurl=http://mirror.centos.org|baseurl=http://vault.centos.org|g' /etc/yum.repos.d/CentOS-*
                condition: eq(variables['AgentName'], 'blobfuse-centos8')
                displayName: "Update OS mirrors"

              - template: 'azure-pipeline-templates/distro-tests.yml'
                parameters:
                  working_dir: $(WORK_DIR)
                  root_dir: $(ROOT_DIR)
                  temp_dir: $(TEMP_DIR)
                  mount_dir: $(MOUNT_DIR)
                  config_path: $(BLOBFUSE2_CFG)
                  container: $(ContainerName)
                  blob_account_name: $(NIGHTLY_STO_BLOB_ACC_NAME)
                  blob_account_key: $(NIGHTLY_STO_BLOB_ACC_KEY)
                  adls_account_name: $(AZTEST_ADLS_ACC_NAME)
                  adls_account_key: $(AZTEST_ADLS_KEY)
                  distro_name: $(AgentName)
                  gopath: $(GOPATH)
                  installStep:
                    script: |
                      sudo yum update -y --skip-broken
                      if [ $(AgentName) == "blobfuse-centos8" ]; then
                        sudo yum install gcc gcc-c++ make git fuse fuse3 fuse3-devel python36 -y --nobest --allowerasing
                      else
                        sudo yum install gcc gcc-c++ make git fuse3 fuse3-devel python36 -y
                      fi
                    displayName: 'Install fuse'
                  verbose_log: ${{ parameters.verbose_log }}

          # Oracle Tests
          - job: Set_6
            timeoutInMinutes: 60
            strategy:
              matrix:
                Oracle-8.1:
                  DistroVer: "Oracle-8.1"
                  Description: "Oracle Linux 8.1"
                  AgentName: "blobfuse-oracle81"
                  ContainerName: "test-cnt-ora-81"

            pool:
              name: "blobfuse-oracle-pool"
              demands:
                - ImageOverride -equals $(AgentName)

            variables:
              - group: NightlyBlobFuse
              - name: MOUNT_DIR
                value: '$(Pipeline.Workspace)/blob_mnt'
              - name: TEMP_DIR
                value: '$(Pipeline.Workspace)/blobfuse2_tmp'
              - name: BLOBFUSE2_CFG
                value: '$(Pipeline.Workspace)/blobfuse2.yaml'
              - name: BLOBFUSE2_ADLS_CFG
                value: '$(Pipeline.Workspace)/blobfuse2.adls.yaml'
              - name: GOPATH
                value: '$(Pipeline.Workspace)/go'
              - name: ROOT_DIR
                value: '$(System.DefaultWorkingDirectory)' 
              - name: WORK_DIR
                value: '$(System.DefaultWorkingDirectory)/azure-storage-fuse'
              - name: skipComponentGovernanceDetection
                value: true

            steps:
              - template: 'azure-pipeline-templates/distro-tests.yml'
                parameters:
                  working_dir: $(WORK_DIR)
                  root_dir: $(ROOT_DIR)
                  temp_dir: $(TEMP_DIR)
                  mount_dir: $(MOUNT_DIR)
                  config_path: $(BLOBFUSE2_CFG)
                  container: $(ContainerName)
                  blob_account_name: $(NIGHTLY_STO_BLOB_ACC_NAME)
                  blob_account_key: $(NIGHTLY_STO_BLOB_ACC_KEY)
                  adls_account_name: $(AZTEST_ADLS_ACC_NAME)
                  adls_account_key: $(AZTEST_ADLS_KEY)
                  distro_name: $(AgentName)
                  gopath: $(GOPATH)
                  installStep:
                    script: |
                      sudo yum update -y
                      sudo yum install gcc gcc-c++ make git fuse fuse3 fuse3-devel python36 -y --nobest --allowerasing 
                    displayName: 'Install fuse'
                  verbose_log: ${{ parameters.verbose_log }}

          # ROCKY Tests
          - job: Set_7
            timeoutInMinutes: 60
            strategy:
              matrix:
                Rocky-8.0:
                  DistroVer: "Rocky-8.0"
                  Description: "Rocky Linux 8.0"
                  AgentName: "blobfuse-rocky8"
                  ContainerName: "test-cnt-rocky-8"
                  tags: 'fuse3'
                Rocky-9.0:
                  DistroVer: "Rocky-9.0"
                  Description: "Rocky Linux 9.0"
                  AgentName: "blobfuse-rocky9"
                  ContainerName: "test-cnt-rocky-9"
                  tags: 'fuse3'
            pool:
              name: "blobfuse2-rocky-pool"
              demands:
                - ImageOverride -equals $(AgentName)

            variables:
              - group: NightlyBlobFuse
              - name: MOUNT_DIR
                value: '$(Pipeline.Workspace)/blob_mnt'
              - name: TEMP_DIR
                value: '$(Pipeline.Workspace)/blobfuse2_tmp'
              - name: BLOBFUSE2_CFG
                value: '$(Pipeline.Workspace)/blobfuse2.yaml'
              - name: BLOBFUSE2_ADLS_CFG
                value: '$(Pipeline.Workspace)/blobfuse2.adls.yaml'
              - name: GOPATH
                value: '$(Pipeline.Workspace)/go'
              - name: ROOT_DIR
                value: '$(System.DefaultWorkingDirectory)' 
              - name: WORK_DIR
                value: '$(System.DefaultWorkingDirectory)/azure-storage-fuse'
              - name: skipComponentGovernanceDetection
                value: true

            steps:
              - template: 'azure-pipeline-templates/distro-tests.yml'
                parameters:
                  working_dir: $(WORK_DIR)
                  root_dir: $(ROOT_DIR)
                  temp_dir: $(TEMP_DIR)
                  mount_dir: $(MOUNT_DIR)
                  config_path: $(BLOBFUSE2_CFG)
                  container: $(ContainerName)
                  blob_account_name: $(NIGHTLY_STO_BLOB_ACC_NAME)
                  blob_account_key: $(NIGHTLY_STO_BLOB_ACC_KEY)
                  adls_account_name: $(AZTEST_ADLS_ACC_NAME)
                  adls_account_key: $(AZTEST_ADLS_KEY)
                  distro_name: $(AgentName)
                  gopath: $(GOPATH)
                  tags: $(tags) 
                  installStep:
                    script: |
                      sudo sed -i '/^failovermethod=/d' /etc/yum.repos.d/*.repo
                      sudo yum update -y
                      sudo yum groupinstall "Development Tools" -y
                      sudo yum install wget git fuse fuse3-libs fuse3-devel fuse3 python3 -y --nobest --allowerasing
                    displayName: 'Install fuse'
                  verbose_log: ${{ parameters.verbose_log }}

          # # SUSE Tests
          # - job: Set_9
          #   timeoutInMinutes: 60
          #   strategy:
          #     matrix:
          #       SUSE-15:
          #         DistroVer: "SUSE-15"
          #         Description: "SUSE Enterprise Linux 15"
          #         AgentName: "blobfuse-suse15"
          #         ContainerName: "test-cnt-suse-15"

          #   pool:
          #     name: "blobfuse-suse-pool"
          #     demands:
          #       - ImageOverride -equals $(AgentName)

          #   variables:
          #     - group: NightlyBlobFuse
          #     - name: MOUNT_DIR
          #       value: '$(Pipeline.Workspace)/blob_mnt'
          #     - name: TEMP_DIR
          #       value: '$(Pipeline.Workspace)/blobfuse2_tmp'
          #     - name: BLOBFUSE2_CFG
          #       value: '$(Pipeline.Workspace)/blobfuse2.yaml'
          #     - name: BLOBFUSE2_ADLS_CFG
          #       value: '$(Pipeline.Workspace)/blobfuse2.adls.yaml'
          #     - name: GOPATH
          #       value: '$(Pipeline.Workspace)/go'
          #     - name: ROOT_DIR
          #       value: '$(System.DefaultWorkingDirectory)' 
          #     - name: WORK_DIR
          #       value: '$(System.DefaultWorkingDirectory)/azure-storage-fuse'
          #     - name: skipComponentGovernanceDetection
          #       value: true

          #   steps:
          #     - template: 'azure-pipeline-templates/distro-tests.yml'
          #       parameters:
          #         working_dir: $(WORK_DIR)
          #         root_dir: $(ROOT_DIR)
          #         temp_dir: $(TEMP_DIR)
          #         mount_dir: $(MOUNT_DIR)
          #         config_path: $(BLOBFUSE2_CFG)
          #         container: $(ContainerName)
          #         blob_account_name: $(NIGHTLY_STO_BLOB_ACC_NAME)
          #         blob_account_key: $(NIGHTLY_STO_BLOB_ACC_KEY)
          #         adls_account_name: $(AZTEST_ADLS_ACC_NAME)
          #         adls_account_key: $(AZTEST_ADLS_KEY)
          #         distro_name: $(AgentName)
          #         gopath: $(GOPATH)
          #         installStep:
          #           script: |
          #             sudo zypper -n install git golang make cmake gcc gcc-c++ glibc-devel fuse
          #             wget $(SUSE_FUSE3_PATH)/fuse3-3.10.5-150400.1.7.x86_64.rpm
          #             sudo zypper -n --no-gpg-checks install fuse3-3.10.5-150400.1.7.x86_64.rpm
          #             fusermount3 --v
          #             wget $(SUSE_FUSE3_PATH)/fuse3-devel-3.10.5-150400.1.7.x86_64.rpm
          #             sudo zypper -n --no-gpg-checks install fuse3-devel-3.10.5-150400.1.7.x86_64.rpm 
          #           displayName: 'Install fuse'
          #         verbose_log: ${{ parameters.verbose_log }}

          # Mariner Tests
          - job: Set_10
            timeoutInMinutes: 60
            strategy:
              matrix:
                Mariner2:
                  DistroVer: "Mariner2"
                  Description: "CBL-Mariner2 Linux"
                  AgentName: "blobfuse-mariner2"
                  ContainerName: "test-cnt-mari-2"
                  fuselib: 'libfuse3-dev'
                  tags: 'fuse3'
            pool:
              name: "blobfuse-mariner-pool"
              demands:
                - ImageOverride -equals $(AgentName)

            variables:
              - group: NightlyBlobFuse
              - name: MOUNT_DIR
                value: '$(Pipeline.Workspace)/blob_mnt'
              - name: TEMP_DIR
                value: '$(Pipeline.Workspace)/blobfuse2_tmp'
              - name: BLOBFUSE2_CFG
                value: '$(Pipeline.Workspace)/blobfuse2.yaml'
              - name: BLOBFUSE2_ADLS_CFG
                value: '$(Pipeline.Workspace)/blobfuse2.adls.yaml'
              - name: GOPATH
                value: '$(Pipeline.Workspace)/go'
              - name: ROOT_DIR
                value: '$(System.DefaultWorkingDirectory)' 
              - name: WORK_DIR
                value: '$(System.DefaultWorkingDirectory)/azure-storage-fuse'
              - name: skipComponentGovernanceDetection
                value: true

            steps:
              - template: 'azure-pipeline-templates/distro-tests.yml'
                parameters:
                  working_dir: $(WORK_DIR)
                  root_dir: $(ROOT_DIR)
                  temp_dir: $(TEMP_DIR)
                  mount_dir: $(MOUNT_DIR)
                  config_path: $(BLOBFUSE2_CFG)
                  container: $(ContainerName)
                  blob_account_name: $(NIGHTLY_STO_BLOB_ACC_NAME)
                  blob_account_key: $(NIGHTLY_STO_BLOB_ACC_KEY)
                  adls_account_name: $(AZTEST_ADLS_ACC_NAME)
                  adls_account_key: $(AZTEST_ADLS_KEY)
                  distro_name: $(AgentName)
                  tags: $(tags)
                  fuselib: $(fuselib)
                  gopath: $(GOPATH)
                  installStep:
                    script: |
                        sudo tdnf install gcc build-essential git fuse3 fuse3-devel python3 -y
                    displayName: 'Install fuse'
                  verbose_log: ${{ parameters.verbose_log }}

        - ${{ if eq(parameters.msi_test, true) }}:
          # -----------------------------------------------------------
          # Ubuntu-20.04 MSI tests
          - job: Set_11
            timeoutInMinutes: 60
            strategy:
              matrix:
                Ubuntu-20-MSI:
                  DistroVer: "Ubn20_MSI"
                  AgentName: "blobfuse-ubuntu20"
                  Description: "Ubuntu 20 MSI Test"
                  ContainerName: "test-cnt-ubn-20-msi"

            pool:
              name: "blobfuse-ubuntu-pool"
              demands:
                - ImageOverride -equals $(AgentName)

            variables:
              - group: NightlyBlobFuse
              - name: MOUNT_DIR
                value: '$(Pipeline.Workspace)/blob_mnt'
              - name: TEMP_DIR
                value: '$(Pipeline.Workspace)/blobfuse2_tmp'
              - name: BLOBFUSE2_CFG
                value: '$(Pipeline.Workspace)/blobfuse2.msi.yaml'
              - name: BLOBFUSE2_ADLS_CFG
                value: '$(Pipeline.Workspace)/blobfuse2.msi.adls.yaml'
              - name: GOPATH
                value: '$(Pipeline.Workspace)/go'
              - name: ROOT_DIR
                value: '$(System.DefaultWorkingDirectory)' 
              - name: WORK_DIR
                value: '$(System.DefaultWorkingDirectory)/azure-storage-fuse'
              - name: skipComponentGovernanceDetection
                value: true

            steps:
              # Print the agent info 
              - script: |
                  echo $(Description)
                  hostnamectl
                displayName: 'Print Agent Info'
              
<<<<<<< HEAD
              # Install libfuse
              - script: |
                  cd /etc/apt
                  sudo cp trusted.gpg trusted.gpg.d
                  cd
                  sudo apt-get update --fix-missing -o Dpkg::Options::="--force-confnew"
                  sudo apt-get install make cmake gcc g++ libfuse3-dev fuse3 -y -o Dpkg::Options::="--force-confnew"  
                displayName: 'Install Fuse'

              # Install azcli
              - script: |
                  curl -sL https://aka.ms/InstallAzureCLIDeb | sudo bash
                  az --version
                displayName: 'Install Azure CLI'

              # Prestart cleanup
              - script: |
                  sudo fusermount3 -u $(MOUNT_DIR)
                  sudo kill -9 `pidof blobfuse2`
                  sudo rm -rf $(ROOT_DIR)
                displayName: 'PreBuild Cleanup'

=======
>>>>>>> 2dde93c7
              # Create directory structure
              - script: |
                  sudo rm -rf $(ROOT_DIR)
                  sudo mkdir -p $(ROOT_DIR)
                  sudo chown -R `whoami` $(ROOT_DIR)
                  chmod 777 $(ROOT_DIR)
                  mkdir -p $(ROOT_DIR)/go/src
                displayName: 'Create Directory Structure'

              # Build the code
              - template: 'azure-pipeline-templates/build.yml'
                parameters:
                  working_directory: $(WORK_DIR)
                  root_dir: $(ROOT_DIR)
                  mount_dir: $(MOUNT_DIR)
                  temp_dir: $(TEMP_DIR)
                  gopath: $(GOPATH)
                  container: $(ContainerName)
                  skip_msi: "false"
                  skip_azcli: "false"
              
              # BlockBlob MSI Test
              - script: |
                  cd $(WORK_DIR)
                  $(WORK_DIR)/blobfuse2 gen-test-config --config-file=azure_msi.yaml --container-name=$(containerName) --temp-path=$(TEMP_DIR) --output-file=$(BLOBFUSE2_CFG)
                displayName: "Create MSI Config File"
                env:
                  NIGHTLY_STO_BLOB_ACC_NAME: $(AZTEST_BLOCK_ACC_NAME) 
                  NIGHTLY_MSI_APP_ID: $(AZTEST_APP_ID)
                  ACCOUNT_TYPE: 'block'
                  ACCOUNT_ENDPOINT: 'https://$(AZTEST_BLOCK_ACC_NAME).blob.core.windows.net'
                  VERBOSE_LOG: ${{ parameters.verbose_log }}
                continueOnError: false

              - script:
                  cat $(BLOBFUSE2_CFG)
                displayName: "Print config file"

              # Mount the cntainer and run basic tests
              - template: 'azure-pipeline-templates/verify-auth.yml'
                parameters:
                  working_dir: $(WORK_DIR)
                  mount_dir: $(MOUNT_DIR)
                  temp_dir: $(TEMP_DIR)
                  idstring: 'BlockBlob MSI'
                  distro_name: $(AgentName)
                  mountStep:
                    script: |
                      $(WORK_DIR)/blobfuse2 mount $(MOUNT_DIR) --config-file=$(BLOBFUSE2_CFG)
                    displayName: 'AuthVerify MSI: Mount Container'
                    continueOnError: false

              # ADLS MSI Test
              - script: |
                  cd $(WORK_DIR)
                  $(WORK_DIR)/blobfuse2 gen-test-config --config-file=azure_msi.yaml --container-name=$(containerName) --temp-path=$(TEMP_DIR) --output-file=$(BLOBFUSE2_CFG)
                displayName: "Create MSI Config File"
                env:
                  NIGHTLY_STO_BLOB_ACC_NAME: $(AZTEST_ADLS_ACC_NAME) 
                  NIGHTLY_MSI_APP_ID: $(AZTEST_APP_ID)
                  ACCOUNT_TYPE: 'adls'
                  ACCOUNT_ENDPOINT: 'https://$(AZTEST_ADLS_ACC_NAME).dfs.core.windows.net'
                  VERBOSE_LOG: ${{ parameters.verbose_log }}
                continueOnError: false

              - script:
                  cat $(BLOBFUSE2_CFG)
                displayName: "Print config file"

              # Mount the cntainer and run basic tests
              - template: 'azure-pipeline-templates/verify-auth.yml'
                parameters:
                  working_dir: $(WORK_DIR)
                  mount_dir: $(MOUNT_DIR)
                  temp_dir: $(TEMP_DIR)
                  idstring: 'ADLS MSI'
                  distro_name: $(AgentName)
                  mountStep:
                    script: |
                      $(WORK_DIR)/blobfuse2 mount $(MOUNT_DIR) --config-file=$(BLOBFUSE2_CFG)
                    displayName: 'AuthVerify MSI: Mount Container'
                    continueOnError: false

              # Cleanup
              - template: 'azure-pipeline-templates/cleanup.yml'
                parameters:
                  working_dir: $(WORK_DIR)
                  mount_dir: $(MOUNT_DIR)
                  temp_dir: $(TEMP_DIR)


  - stage: BlockCacheDataValidation
    jobs:
      # Ubuntu Tests
      - job: Set_1
        timeoutInMinutes: 300
        strategy:
          matrix:
            Ubuntu-22:
              AgentName: 'blobfuse-ubuntu22'
              containerName: 'test-cnt-ubn-22'
              adlsSas: $(AZTEST_ADLS_CONT_SAS_UBN_22)
              fuselib: 'libfuse3-dev'
              tags: 'fuse3'
            Ubuntu-20:
              AgentName: 'blobfuse-ubuntu20'
              containerName: 'test-cnt-ubn-20'
              adlsSas: $(AZTEST_ADLS_CONT_SAS_UBN_20)
              fuselib: 'libfuse-dev'
              tags: 'fuse2'

        pool:
          name: "blobfuse-ubuntu-pool"
          demands:
            - ImageOverride -equals $(AgentName)

        variables:
          - group: NightlyBlobFuse
          - name: MOUNT_DIR
            value: '$(Pipeline.Workspace)/blob_mnt'
          - name: TEMP_DIR
            value: '$(Pipeline.Workspace)/blobfuse2_tmp'
          - name: BLOBFUSE2_CFG
            value: '$(Pipeline.Workspace)/blobfuse2.yaml'
          - name: BLOBFUSE2_ADLS_CFG
            value: '$(Pipeline.Workspace)/blobfuse2.adls.yaml'
          - name: skipComponentGovernanceDetection
            value: true
          - name: GOPATH
            value: '$(Pipeline.Workspace)/go'
          - name: ROOT_DIR
            value: '$(System.DefaultWorkingDirectory)' 
          - name: WORK_DIR
            value: '$(System.DefaultWorkingDirectory)/azure-storage-fuse'

        steps:
          # -------------------------------------------------------
          # Pull and build the code
          - template: 'azure-pipeline-templates/build.yml'
            parameters:
              working_directory: $(WORK_DIR)
              root_dir: $(ROOT_DIR)
              mount_dir: $(MOUNT_DIR)
              temp_dir: $(TEMP_DIR)
              gopath: $(GOPATH)
              container: $(containerName)
              tags: $(tags)
<<<<<<< HEAD
              installStep:
                script: |
                  cd /etc/apt
                  sudo cp trusted.gpg trusted.gpg.d
                  cd
                  sudo apt-get update
                  sudo apt-get install cmake gcc $(fuselib) git parallel -y
                  if [ $(tags) == "fuse2" ]; then
                    sudo apt-get install fuse -y
                  else
                    sudo apt-get install fuse3 -y
                  fi
                displayName: 'Install fuse'
=======
              fuselib: $(fuselib)
              skip_ut: true
>>>>>>> 2dde93c7

          - template: 'azure-pipeline-templates/e2e-tests-block-cache.yml'
            parameters:
              conf_template: azure_key.yaml
              config_file: $(BLOBFUSE2_CFG)
              container: $(containerName)
              idstring: Block_Blob
              adls: false
              account_name: $(NIGHTLY_STO_BLOB_ACC_NAME)
              account_key: $(NIGHTLY_STO_BLOB_ACC_KEY)
              account_type: block
              account_endpoint: https://$(NIGHTLY_STO_BLOB_ACC_NAME).blob.core.windows.net
              distro_name: $(AgentName)
              quick_test: false
              verbose_log: ${{ parameters.verbose_log }}
              clone: true
              # TODO: These can be removed one day and replace all instances of ${{ parameters.temp_dir }} with $(TEMP_DIR) since it is a global variable
              temp_dir: $(TEMP_DIR)
              mount_dir: $(MOUNT_DIR)
  
  - stage: BlockCacheDataDirectIOValidation
    jobs:
      # Ubuntu Tests
      - job: Set_1
        timeoutInMinutes: 300
        strategy:
          matrix:
            Ubuntu-20:
              AgentName: 'blobfuse-ubuntu20'
              containerName: 'test-cnt-ubn-20'
              adlsSas: $(AZTEST_ADLS_CONT_SAS_UBN_20)
              fuselib: 'libfuse-dev'
              tags: 'fuse2'          
            Ubuntu-22:
              AgentName: 'blobfuse-ubuntu22'
              containerName: 'test-cnt-ubn-22'
              adlsSas: $(AZTEST_ADLS_CONT_SAS_UBN_22)
              fuselib: 'libfuse3-dev'
              tags: 'fuse3'

        pool:
          name: "blobfuse-ubuntu-pool"
          demands:
            - ImageOverride -equals $(AgentName)
    
        variables:
          - group: NightlyBlobFuse
          - name: MOUNT_DIR
            value: '$(Pipeline.Workspace)/blob_mnt'
          - name: TEMP_DIR
            value: '$(Pipeline.Workspace)/blobfuse2_tmp'
          - name: BLOBFUSE2_CFG
            value: '$(Pipeline.Workspace)/blobfuse2.yaml'
          - name: BLOBFUSE2_ADLS_CFG
            value: '$(Pipeline.Workspace)/blobfuse2.adls.yaml'
          - name: skipComponentGovernanceDetection
            value: true
          - name: GOPATH
            value: '$(Pipeline.Workspace)/go'
          - name: ROOT_DIR
            value: '$(System.DefaultWorkingDirectory)' 
          - name: WORK_DIR
            value: '$(System.DefaultWorkingDirectory)/azure-storage-fuse'

        steps:
          # -------------------------------------------------------
          # Pull and build the code
          - template: 'azure-pipeline-templates/build.yml'
            parameters:
              working_directory: $(WORK_DIR)
              root_dir: $(ROOT_DIR)
              mount_dir: $(MOUNT_DIR)
              temp_dir: $(TEMP_DIR)
              gopath: $(GOPATH)
              container: $(containerName)
              tags: $(tags)
<<<<<<< HEAD
              installStep:
                script: |
                  cd /etc/apt
                  sudo cp trusted.gpg trusted.gpg.d
                  cd
                  sudo apt-get update
                  sudo apt-get install cmake gcc $(fuselib) git parallel -y
                  if [ $(tags) == "fuse2" ]; then
                    sudo apt-get install fuse -y
                  else
                    sudo apt-get install fuse3 -y
                  fi
                displayName: 'Install fuse'
=======
              fuselib: $(fuselib)
              skip_ut: true
>>>>>>> 2dde93c7

          - template: 'azure-pipeline-templates/e2e-tests-block-cache.yml'
            parameters:
              conf_template: azure_key.yaml
              config_file: $(BLOBFUSE2_CFG)
              container: $(containerName)
              idstring: Block_Blob
              adls: false
              account_name: $(NIGHTLY_STO_BLOB_ACC_NAME)
              account_key: $(NIGHTLY_STO_BLOB_ACC_KEY)
              account_type: block
              account_endpoint: https://$(NIGHTLY_STO_BLOB_ACC_NAME).blob.core.windows.net
              distro_name: $(AgentName)
              quick_test: false
              verbose_log: ${{ parameters.verbose_log }}
              clone: true
              # TODO: These can be removed one day and replace all instances of ${{ parameters.temp_dir }} with $(TEMP_DIR) since it is a global variable
              temp_dir: $(TEMP_DIR)
              mount_dir: $(MOUNT_DIR)
              mnt_flags: "-o direct_io"


  - stage: BlockCacheDataIntegrityValidation
    jobs:
      # Ubuntu Tests
      - job: Set_1
        timeoutInMinutes: 1200
        strategy:
          matrix:
            Ubuntu-20:
              AgentName: 'blobfuse-ubuntu20'
              containerName: 'buildlinux20'
              adlsSas: $(AZTEST_ADLS_CONT_SAS_UBN_20)
              fuselib: 'libfuse-dev'
              tags: 'fuse2'          
            Ubuntu-22:
              AgentName: 'blobfuse-ubuntu22'
              containerName: 'buildlinux22'
              adlsSas: $(AZTEST_ADLS_CONT_SAS_UBN_22)
              fuselib: 'libfuse3-dev'
              tags: 'fuse3'

        pool:
          name: "blobfuse-ubuntu-pool"
          demands:
            - ImageOverride -equals $(AgentName)

        variables:
          - group: NightlyBlobFuse
          - name: MOUNT_DIR
            value: '$(Pipeline.Workspace)/blob_mnt'
          - name: TEMP_DIR
            value: '$(Pipeline.Workspace)/blobfuse2_tmp'
          - name: BLOBFUSE2_CFG
            value: '$(Pipeline.Workspace)/blobfuse2.yaml'
          - name: BLOBFUSE2_ADLS_CFG
            value: '$(Pipeline.Workspace)/blobfuse2.adls.yaml'
          - name: skipComponentGovernanceDetection
            value: true
          - name: GOPATH
            value: '$(Pipeline.Workspace)/go'
          - name: ROOT_DIR
            value: '$(System.DefaultWorkingDirectory)' 
          - name: WORK_DIR
            value: '$(System.DefaultWorkingDirectory)/azure-storage-fuse'

        steps:
          # -------------------------------------------------------
          # Pull and build the code
          - template: 'azure-pipeline-templates/build.yml'
            parameters:
              working_directory: $(WORK_DIR)
              root_dir: $(ROOT_DIR)
              mount_dir: $(MOUNT_DIR)
              temp_dir: $(TEMP_DIR)
              gopath: $(GOPATH)
              container: $(containerName)
              tags: $(tags)
<<<<<<< HEAD
              installStep:
                script: |
                  cd /etc/apt
                  sudo cp trusted.gpg trusted.gpg.d
                  cd
                  sudo apt-get update
                  sudo apt-get install cmake gcc $(fuselib) git parallel -y
                  if [ $(tags) == "fuse2" ]; then
                    sudo apt-get install fuse -y
                  else
                    sudo apt-get install fuse3 -y
                  fi
                displayName: 'Install fuse'
=======
              fuselib: $(fuselib)
              skip_ut: true
>>>>>>> 2dde93c7

          - script: |
              sudo apt-get install bc binutils bison dwarves flex gcc git gnupg2 gzip libelf-dev libncurses5-dev libssl-dev make openssl perl-base rsync tar xz-utils -y
            displayName: 'Install tools required to build linux source'

          - template: 'azure-pipeline-templates/e2e-tests-block-cache-data-integrity.yml'
            parameters:
              conf_template: azure_key.yaml
              config_file: $(BLOBFUSE2_CFG)
              container: $(containerName)
              idstring: Block_Blob
              adls: false
              account_name: $(TEMP_SYELETI_ACC_NAME)
              account_key: $(TEMP_SYELETI_ACC_KEY)
              account_type: block
              account_endpoint: https://$(TEMP_SYELETI_ACC_NAME).blob.core.windows.net
              distro_name: $(AgentName)
              quick_test: false
              verbose_log: ${{ parameters.verbose_log }}
              clone: true
              # TODO: These can be removed one day and replace all instances of ${{ parameters.temp_dir }} with $(TEMP_DIR) since it is a global variable
              temp_dir: $(TEMP_DIR)
              mount_dir: $(MOUNT_DIR)
              block_size_mb: "1"

  - stage: StreamDataValidation
    jobs:
      # Ubuntu Tests
      - job: Set_1
        timeoutInMinutes: 300
        strategy:
          matrix:
            Ubuntu-22:
              AgentName: 'blobfuse-ubuntu22'
              containerName: 'test-cnt-ubn-22'
              adlsSas: $(AZTEST_ADLS_CONT_SAS_UBN_22)
              fuselib: 'libfuse3-dev'
              tags: 'fuse3'

        pool:
          name: "blobfuse-ubuntu-pool"
          demands:
            - ImageOverride -equals $(AgentName)

        variables:
          - group: NightlyBlobFuse
          - name: MOUNT_DIR
            value: '$(Pipeline.Workspace)/blob_mnt'
          - name: TEMP_DIR
            value: '$(Pipeline.Workspace)/blobfuse2_tmp'
          - name: BLOBFUSE2_CFG
            value: '$(Pipeline.Workspace)/blobfuse2.yaml'
          - name: BLOBFUSE2_ADLS_CFG
            value: '$(Pipeline.Workspace)/blobfuse2.adls.yaml'
          - name: skipComponentGovernanceDetection
            value: true
          - name: GOPATH
            value: '$(Pipeline.Workspace)/go'
          - name: ROOT_DIR
            value: '$(System.DefaultWorkingDirectory)' 
          - name: WORK_DIR
            value: '$(System.DefaultWorkingDirectory)/azure-storage-fuse'

        steps:
          # -------------------------------------------------------
          # Pull and build the code
          - template: 'azure-pipeline-templates/build.yml'
            parameters:
              working_directory: $(WORK_DIR)
              root_dir: $(ROOT_DIR)
              mount_dir: $(MOUNT_DIR)
              temp_dir: $(TEMP_DIR)
              gopath: $(GOPATH)
              container: $(containerName)
              tags: $(tags)
<<<<<<< HEAD
              installStep:
                script: |
                  cd /etc/apt
                  sudo cp trusted.gpg trusted.gpg.d
                  cd
                  sudo apt-get update
                  sudo apt-get install cmake gcc $(fuselib) git parallel -y
                  if [ $(tags) == "fuse2" ]; then
                    sudo apt-get install fuse -y
                  else
                    sudo apt-get install fuse3 -y
                  fi
                displayName: 'Install fuse'
=======
              fuselib: $(fuselib)
              skip_ut: true
>>>>>>> 2dde93c7

          - template: 'azure-pipeline-templates/e2e-tests-block-cache.yml'
            parameters:
              conf_template: azure_stream.yaml
              config_file: $(BLOBFUSE2_CFG)
              container: $(containerName)
              idstring: Stream
              adls: false
              account_name: $(NIGHTLY_STO_BLOB_ACC_NAME)
              account_key: $(NIGHTLY_STO_BLOB_ACC_KEY)
              account_type: block
              account_endpoint: https://$(NIGHTLY_STO_BLOB_ACC_NAME).blob.core.windows.net
              distro_name: $(AgentName)
              quick_test: false
              verbose_log: ${{ parameters.verbose_log }}
              clone: true
              # TODO: These can be removed one day and replace all instances of ${{ parameters.temp_dir }} with $(TEMP_DIR) since it is a global variable
              temp_dir: $(TEMP_DIR)
              mount_dir: $(MOUNT_DIR)

  - stage: FNSDataValidation
    jobs:
      # Ubuntu Tests
      - job: Set_1
        timeoutInMinutes: 300
        strategy:
          matrix:
            Ubuntu-20:
              AgentName: 'blobfuse-ubuntu20'
              containerName: 'test-cnt-ubn-20'
              adlsSas: $(AZTEST_ADLS_CONT_SAS_UBN_20)
              fuselib: 'libfuse-dev'
              tags: 'fuse2'
            Ubuntu-22:
              AgentName: 'blobfuse-ubuntu22'
              containerName: 'test-cnt-ubn-22'
              adlsSas: $(AZTEST_ADLS_CONT_SAS_UBN_22)
              fuselib: 'libfuse3-dev'
              tags: 'fuse3'

        pool:
          name: "blobfuse-ubuntu-pool"
          demands:
            - ImageOverride -equals $(AgentName)

        variables:
          - group: NightlyBlobFuse
          - name: MOUNT_DIR
            value: '$(Pipeline.Workspace)/blob_mnt'
          - name: TEMP_DIR
            value: '$(Pipeline.Workspace)/blobfuse2_tmp'
          - name: BLOBFUSE2_CFG
            value: '$(Pipeline.Workspace)/blobfuse2.yaml'
          - name: BLOBFUSE2_ADLS_CFG
            value: '$(Pipeline.Workspace)/blobfuse2.adls.yaml'
          - name: skipComponentGovernanceDetection
            value: true
          - name: GOPATH
            value: '$(Pipeline.Workspace)/go'
          - name: ROOT_DIR
            value: '$(System.DefaultWorkingDirectory)' 
          - name: WORK_DIR
            value: '$(System.DefaultWorkingDirectory)/azure-storage-fuse'

        steps:
          # -------------------------------------------------------
          # Pull and build the code
          - template: 'azure-pipeline-templates/build.yml'
            parameters:
              working_directory: $(WORK_DIR)
              root_dir: $(ROOT_DIR)
              mount_dir: $(MOUNT_DIR)
              temp_dir: $(TEMP_DIR)
              gopath: $(GOPATH)
              container: $(containerName)
              tags: $(tags)
<<<<<<< HEAD
              installStep:
                script: |
                  cd /etc/apt
                  sudo cp trusted.gpg trusted.gpg.d
                  cd
                  sudo apt-get update
                  sudo apt-get install cmake gcc $(fuselib) git parallel -y
                  if [ $(tags) == "fuse2" ]; then
                    sudo apt-get install fuse -y
                  else
                    sudo apt-get install fuse3 -y
                  fi
                displayName: 'Install fuse'
=======
              fuselib: $(fuselib)
              skip_ut: true
>>>>>>> 2dde93c7

          - template: 'azure-pipeline-templates/e2e-tests-spcl.yml'
            parameters:
              conf_template: azure_key.yaml
              config_file: $(BLOBFUSE2_CFG)
              container: $(containerName)
              idstring: Block_Blob
              adls: false
              account_name: $(NIGHTLY_STO_BLOB_ACC_NAME)
              account_key: $(NIGHTLY_STO_BLOB_ACC_KEY)
              account_type: block
              account_endpoint: https://$(NIGHTLY_STO_BLOB_ACC_NAME).blob.core.windows.net
              distro_name: $(AgentName)
              quick_test: false
              verbose_log: ${{ parameters.verbose_log }}
              clone: true
              # TODO: These can be removed one day and replace all instances of ${{ parameters.temp_dir }} with $(TEMP_DIR) since it is a global variable
              temp_dir: $(TEMP_DIR)
              mount_dir: $(MOUNT_DIR)

  - stage: HNSDataValidation
    jobs:
      # Ubuntu Tests
      - job: Set_1
        timeoutInMinutes: 300
        strategy:
          matrix:
            Ubuntu-20:
              AgentName: 'blobfuse-ubuntu20'
              containerName: 'test-cnt-ubn-20'
              adlsSas: $(AZTEST_ADLS_CONT_SAS_UBN_20)
              fuselib: 'libfuse-dev'
              tags: 'fuse2'
            Ubuntu-22:
              AgentName: 'blobfuse-ubuntu22'
              containerName: 'test-cnt-ubn-22'
              adlsSas: $(AZTEST_ADLS_CONT_SAS_UBN_22)
              fuselib: 'libfuse3-dev'
              tags: 'fuse3'

        pool:
          name: "blobfuse-ubuntu-pool"
          demands:
            - ImageOverride -equals $(AgentName)

        variables:
          - group: NightlyBlobFuse
          - name: MOUNT_DIR
            value: '$(Pipeline.Workspace)/blob_mnt'
          - name: TEMP_DIR
            value: '$(Pipeline.Workspace)/blobfuse2_tmp'
          - name: BLOBFUSE2_CFG
            value: '$(Pipeline.Workspace)/blobfuse2.yaml'
          - name: BLOBFUSE2_ADLS_CFG
            value: '$(Pipeline.Workspace)/blobfuse2.adls.yaml'
          - name: skipComponentGovernanceDetection
            value: true
          - name: GOPATH
            value: '$(Pipeline.Workspace)/go'
          - name: ROOT_DIR
            value: '$(System.DefaultWorkingDirectory)' 
          - name: WORK_DIR
            value: '$(System.DefaultWorkingDirectory)/azure-storage-fuse'

        steps:
          # -------------------------------------------------------
          # Pull and build the code
          - template: 'azure-pipeline-templates/build.yml'
            parameters:
              working_directory: $(WORK_DIR)
              root_dir: $(ROOT_DIR)
              mount_dir: $(MOUNT_DIR)
              temp_dir: $(TEMP_DIR)
              gopath: $(GOPATH)
              container: $(containerName)
              tags: $(tags)
<<<<<<< HEAD
              installStep:
                script: |
                  cd /etc/apt
                  sudo cp trusted.gpg trusted.gpg.d
                  cd
                  sudo apt-get update
                  sudo apt-get install cmake gcc $(fuselib) git parallel -y
                  if [ $(tags) == "fuse2" ]; then
                    sudo apt-get install fuse -y
                  else
                    sudo apt-get install fuse3 -y
                  fi
                displayName: 'Install fuse'
=======
              fuselib: $(fuselib)
              skip_ut: true
>>>>>>> 2dde93c7

          - template: 'azure-pipeline-templates/e2e-tests-spcl.yml'
            parameters:
              conf_template: azure_key.yaml
              config_file: $(BLOBFUSE2_CFG)
              container: $(containerName)
              idstring: ADLS
              adls: true
              account_name: $(AZTEST_ADLS_ACC_NAME)
              account_key: $(AZTEST_ADLS_KEY)
              account_type: adls
              account_endpoint: https://$(AZTEST_ADLS_ACC_NAME).dfs.core.windows.net
              distro_name: $(AgentName)
              quick_test: false
              verbose_log: ${{ parameters.verbose_log }}
              clone: true
              # TODO: These can be removed one day and replace all instances of ${{ parameters.temp_dir }} with $(TEMP_DIR) since it is a global variable
              temp_dir: $(TEMP_DIR)
              mount_dir: $(MOUNT_DIR)

  - stage: Healthmon
    jobs:
      - job: Set_1
        timeoutInMinutes: 300
        strategy:
          matrix:
            Ubuntu-22:
              AgentName: 'blobfuse-ubuntu22'
              containerName: 'test-cnt-ubn-22'
              adlsSas: $(AZTEST_ADLS_CONT_SAS_UBN_22)
              fuselib: 'libfuse3-dev'
              tags: 'fuse3'

        pool:
          name: "blobfuse-ubuntu-pool"
          demands:
            - ImageOverride -equals $(AgentName)

        variables:
          - group: NightlyBlobFuse
          - name: MOUNT_DIR
            value: '$(Pipeline.Workspace)/blob_mnt'
          - name: TEMP_DIR
            value: '$(Pipeline.Workspace)/blobfuse2_tmp'
          - name: BLOBFUSE2_CFG
            value: '$(Pipeline.Workspace)/blobfuse2.yaml'
          - name: GOPATH
            value: '$(Pipeline.Workspace)/go'
          - name: ROOT_DIR
            value: '$(System.DefaultWorkingDirectory)' 
          - name: WORK_DIR
            value: '$(System.DefaultWorkingDirectory)/azure-storage-fuse'

        steps:
<<<<<<< HEAD
          - script: |
              cd /etc/apt
              sudo cp trusted.gpg trusted.gpg.d
              cd
              sudo apt-get update --fix-missing -o Dpkg::Options::="--force-confnew"
              sudo apt-get install make cmake gcc g++ parallel $(fuselib) -y -o Dpkg::Options::="--force-confnew"
            displayName: 'Install libfuse'

          - checkout: none

          # Clone the repo
          - script: |
              git clone https://github.com/Azure/azure-storage-fuse
            displayName: 'Checkout Code'
            workingDirectory: $(ROOT_DIR)

          # Checkout the branch
          - script: |
              git checkout `echo $(Build.SourceBranch) | cut -d "/" -f 1,2 --complement`
            displayName: 'Checkout Branch'
            workingDirectory: $(WORK_DIR)

          # Create directory structure
          - script: |
              sudo mkdir -p $(ROOT_DIR)
              sudo chown -R `whoami` $(ROOT_DIR)
              chmod 777 $(ROOT_DIR)
            displayName: 'Create Directory Structure'

=======
>>>>>>> 2dde93c7
          # -------------------------------------------------------
          # Pull and build the code
          - template: 'azure-pipeline-templates/build.yml'
            parameters:
              working_directory: $(WORK_DIR)
              root_dir: $(ROOT_DIR)
              mount_dir: $(MOUNT_DIR)
              temp_dir: $(TEMP_DIR)
              gopath: $(GOPATH)
              container: $(containerName)
              tags: $(tags)
              fuselib: $(fuselib)
              skip_ut: true

          - script: |
              cd $(WORK_DIR)
              $(WORK_DIR)/blobfuse2 gen-test-config --config-file=azure_key_hmon.yaml --container-name=$(containerName) --temp-path=$(TEMP_DIR) --output-file=$(BLOBFUSE2_CFG)
            displayName: Create Key Config File
            env:
              ACCOUNT_TYPE: 'block'
              NIGHTLY_STO_ACC_NAME: $(NIGHTLY_STO_BLOB_ACC_NAME)
              NIGHTLY_STO_ACC_KEY: $(NIGHTLY_STO_BLOB_ACC_KEY)
              ACCOUNT_ENDPOINT: 'https://$(NIGHTLY_STO_BLOB_ACC_NAME).blob.core.windows.net'
              VERBOSE_LOG: false
              USE_HTTP: false
              HMON_OUTPUT: $(WORK_DIR)
            continueOnError: false

          - script: cat $(BLOBFUSE2_CFG)
            displayName: Print config file

          - script:
              mkdir -p $(MOUNT_DIR)
              mkdir -p $(TEMP_DIR)
            displayName: "Create directory structure"

          - template: 'azure-pipeline-templates/mount.yml'
            parameters:
              working_dir: $(WORK_DIR)
              mount_dir: $(MOUNT_DIR)
              temp_dir: $(TEMP_DIR)
              prefix: "Mount"
              mountStep:
                script: |
                  sudo ln -s `pwd`/bfusemon /usr/local/bin/bfusemon
                  ls -l /usr/local/bin/bfusemon*
                  $(WORK_DIR)/blobfuse2 mount $(MOUNT_DIR) --config-file=$(BLOBFUSE2_CFG)
                displayName: 'Mount Blobfuse2'
                workingDirectory: $(WORK_DIR)
                timeoutInMinutes: 3
                continueOnError: false

          - script: |
              sudo ps -aux | grep bfusemon
            displayName: 'Print bfusemon Process info'
            env:
              mount_dir: $(MOUNT_DIR)

          - script: |
              touch $(MOUNT_DIR)/h1.txt
              echo "123456" > $(MOUNT_DIR)/h2.txt
              cp *.md $(MOUNT_DIR)/
              mkdir $(MOUNT_DIR)/A
              mv $(MOUNT_DIR)/h1.txt $(MOUNT_DIR)/h5.txt
              mv $(MOUNT_DIR)/h*.* $(MOUNT_DIR)/A
              rm -rf $(MOUNT_DIR)/*.md
              rm -rf $(MOUNT_DIR)/A
            displayName: "Test for health monitor"
            workingDirectory: $(WORK_DIR)

          - script: |
              sleep 20s
              cat $(WORK_DIR)/monitor_*.json
            displayName: "Print bfusemon output"
            workingDirectory: $(WORK_DIR)

          - template: 'azure-pipeline-templates/cleanup.yml'
            parameters:
              working_dir: $(WORK_DIR)
              mount_dir: $(MOUNT_DIR)
              temp_dir: $(TEMP_DIR)<|MERGE_RESOLUTION|>--- conflicted
+++ resolved
@@ -111,36 +111,6 @@
               value: '$(System.DefaultWorkingDirectory)/azure-storage-fuse'
 
           steps:
-<<<<<<< HEAD
-            - script: |
-                cd /etc/apt
-                sudo cp trusted.gpg trusted.gpg.d
-                cd
-                sudo apt-get update
-                sudo apt-get install cmake gcc $(fuselib) git parallel -y
-                if [ $(tags) == "fuse2" ]; then
-                  sudo apt-get install fuse -y
-                fi
-              displayName: 'Install libfuse'
-
-            - checkout: none
-
-            # Clone the repo
-            - script: |
-                git clone https://github.com/Azure/azure-storage-fuse
-              displayName: 'Checkout Code'
-              workingDirectory: $(ROOT_DIR)
-
-            # Checkout the branch
-            - script: |
-                git checkout `echo $(Build.SourceBranch) | cut -d "/" -f 1,2 --complement`
-              displayName: 'Checkout Branch'
-              workingDirectory: $(WORK_DIR)
-
-
-
-=======
->>>>>>> 2dde93c7
             # -------------------------------------------------------
             # Pull and build the code
             - template: 'azure-pipeline-templates/build.yml'
@@ -247,22 +217,6 @@
 
           steps:
             - script: |
-<<<<<<< HEAD
-                cd /etc/apt
-                sudo cp trusted.gpg trusted.gpg.d
-                cd
-                sudo apt-get update
-                sudo apt-get install cmake gcc $(fuselib) git parallel -y
-                if [ $(tags) == "fuse2" ]; then
-                  sudo apt-get install fuse -y
-                fi
-              displayName: 'Install libfuse'
-              
-            - checkout: none
-
-            - script: |
-=======
->>>>>>> 2dde93c7
                 hostnamectl
               displayName: 'Host info'
               workingDirectory: $(ROOT_DIR)
@@ -378,34 +332,6 @@
               value: '$(System.DefaultWorkingDirectory)/azure-storage-fuse'
 
           steps:
-<<<<<<< HEAD
-            - script: |
-                cd /etc/apt
-                sudo cp trusted.gpg trusted.gpg.d
-                cd
-                sudo apt-get update
-                sudo apt-get install cmake gcc $(fuselib) git -y
-                if [ $(tags) == "fuse2" ]; then
-                  sudo apt-get install fuse -y
-                fi
-              displayName: 'Install libfuse'
-              
-            - checkout: none
-
-            # Clone the repo
-            - script: |
-                git clone https://github.com/Azure/azure-storage-fuse
-              displayName: 'Checkout Code'
-              workingDirectory: $(ROOT_DIR)
-
-            # Checkout the branch
-            - script: |
-                git checkout `echo $(Build.SourceBranch) | cut -d "/" -f 1,2 --complement`
-              displayName: 'Checkout Branch'
-              workingDirectory: $(WORK_DIR)
-
-=======
->>>>>>> 2dde93c7
             # -------------------------------------------------------
             # Pull and build the code
             - template: 'azure-pipeline-templates/build.yml'
@@ -506,34 +432,6 @@
               value: '$(System.DefaultWorkingDirectory)/azure-storage-fuse'
 
           steps:
-<<<<<<< HEAD
-            - script: |
-                cd /etc/apt
-                sudo cp trusted.gpg trusted.gpg.d
-                cd
-                sudo apt-get update
-                sudo apt-get install cmake gcc $(fuselib) git -y
-                if [ $(tags) == "fuse2" ]; then
-                  sudo apt-get install fuse -y
-                fi
-              displayName: 'Install libfuse'
-              
-            - checkout: none
-
-            # Clone the repo
-            - script: |
-                git clone https://github.com/Azure/azure-storage-fuse
-              displayName: 'Checkout Code'
-              workingDirectory: $(ROOT_DIR)
-
-            # Checkout the branch
-            - script: |
-                git checkout `echo $(Build.SourceBranch) | cut -d "/" -f 1,2 --complement`
-              displayName: 'Checkout Branch'
-              workingDirectory: $(WORK_DIR)
-
-=======
->>>>>>> 2dde93c7
             # -------------------------------------------------------
             # Pull and build the code
             - template: 'azure-pipeline-templates/build.yml'
@@ -626,19 +524,8 @@
 
             steps:
               - script: |
-<<<<<<< HEAD
-                  cd /etc/apt
-                  sudo cp trusted.gpg trusted.gpg.d
-                  cd
-                  sudo apt-get update
-                  sudo apt-get install cmake gcc libfuse3-dev git -y
-                displayName: 'Install libfuse'
-              
-              - checkout: none
-=======
                   sudo systemctl stop apt-daily.timer
                 displayName: 'Stop apt update manager'
->>>>>>> 2dde93c7
 
               # Start Proxy
               - script: |
@@ -1217,31 +1104,6 @@
                   hostnamectl
                 displayName: 'Print Agent Info'
               
-<<<<<<< HEAD
-              # Install libfuse
-              - script: |
-                  cd /etc/apt
-                  sudo cp trusted.gpg trusted.gpg.d
-                  cd
-                  sudo apt-get update --fix-missing -o Dpkg::Options::="--force-confnew"
-                  sudo apt-get install make cmake gcc g++ libfuse3-dev fuse3 -y -o Dpkg::Options::="--force-confnew"  
-                displayName: 'Install Fuse'
-
-              # Install azcli
-              - script: |
-                  curl -sL https://aka.ms/InstallAzureCLIDeb | sudo bash
-                  az --version
-                displayName: 'Install Azure CLI'
-
-              # Prestart cleanup
-              - script: |
-                  sudo fusermount3 -u $(MOUNT_DIR)
-                  sudo kill -9 `pidof blobfuse2`
-                  sudo rm -rf $(ROOT_DIR)
-                displayName: 'PreBuild Cleanup'
-
-=======
->>>>>>> 2dde93c7
               # Create directory structure
               - script: |
                   sudo rm -rf $(ROOT_DIR)
@@ -1389,24 +1251,8 @@
               gopath: $(GOPATH)
               container: $(containerName)
               tags: $(tags)
-<<<<<<< HEAD
-              installStep:
-                script: |
-                  cd /etc/apt
-                  sudo cp trusted.gpg trusted.gpg.d
-                  cd
-                  sudo apt-get update
-                  sudo apt-get install cmake gcc $(fuselib) git parallel -y
-                  if [ $(tags) == "fuse2" ]; then
-                    sudo apt-get install fuse -y
-                  else
-                    sudo apt-get install fuse3 -y
-                  fi
-                displayName: 'Install fuse'
-=======
               fuselib: $(fuselib)
               skip_ut: true
->>>>>>> 2dde93c7
 
           - template: 'azure-pipeline-templates/e2e-tests-block-cache.yml'
             parameters:
@@ -1483,24 +1329,8 @@
               gopath: $(GOPATH)
               container: $(containerName)
               tags: $(tags)
-<<<<<<< HEAD
-              installStep:
-                script: |
-                  cd /etc/apt
-                  sudo cp trusted.gpg trusted.gpg.d
-                  cd
-                  sudo apt-get update
-                  sudo apt-get install cmake gcc $(fuselib) git parallel -y
-                  if [ $(tags) == "fuse2" ]; then
-                    sudo apt-get install fuse -y
-                  else
-                    sudo apt-get install fuse3 -y
-                  fi
-                displayName: 'Install fuse'
-=======
               fuselib: $(fuselib)
               skip_ut: true
->>>>>>> 2dde93c7
 
           - template: 'azure-pipeline-templates/e2e-tests-block-cache.yml'
             parameters:
@@ -1579,24 +1409,8 @@
               gopath: $(GOPATH)
               container: $(containerName)
               tags: $(tags)
-<<<<<<< HEAD
-              installStep:
-                script: |
-                  cd /etc/apt
-                  sudo cp trusted.gpg trusted.gpg.d
-                  cd
-                  sudo apt-get update
-                  sudo apt-get install cmake gcc $(fuselib) git parallel -y
-                  if [ $(tags) == "fuse2" ]; then
-                    sudo apt-get install fuse -y
-                  else
-                    sudo apt-get install fuse3 -y
-                  fi
-                displayName: 'Install fuse'
-=======
               fuselib: $(fuselib)
               skip_ut: true
->>>>>>> 2dde93c7
 
           - script: |
               sudo apt-get install bc binutils bison dwarves flex gcc git gnupg2 gzip libelf-dev libncurses5-dev libssl-dev make openssl perl-base rsync tar xz-utils -y
@@ -1672,24 +1486,8 @@
               gopath: $(GOPATH)
               container: $(containerName)
               tags: $(tags)
-<<<<<<< HEAD
-              installStep:
-                script: |
-                  cd /etc/apt
-                  sudo cp trusted.gpg trusted.gpg.d
-                  cd
-                  sudo apt-get update
-                  sudo apt-get install cmake gcc $(fuselib) git parallel -y
-                  if [ $(tags) == "fuse2" ]; then
-                    sudo apt-get install fuse -y
-                  else
-                    sudo apt-get install fuse3 -y
-                  fi
-                displayName: 'Install fuse'
-=======
               fuselib: $(fuselib)
               skip_ut: true
->>>>>>> 2dde93c7
 
           - template: 'azure-pipeline-templates/e2e-tests-block-cache.yml'
             parameters:
@@ -1766,24 +1564,8 @@
               gopath: $(GOPATH)
               container: $(containerName)
               tags: $(tags)
-<<<<<<< HEAD
-              installStep:
-                script: |
-                  cd /etc/apt
-                  sudo cp trusted.gpg trusted.gpg.d
-                  cd
-                  sudo apt-get update
-                  sudo apt-get install cmake gcc $(fuselib) git parallel -y
-                  if [ $(tags) == "fuse2" ]; then
-                    sudo apt-get install fuse -y
-                  else
-                    sudo apt-get install fuse3 -y
-                  fi
-                displayName: 'Install fuse'
-=======
               fuselib: $(fuselib)
               skip_ut: true
->>>>>>> 2dde93c7
 
           - template: 'azure-pipeline-templates/e2e-tests-spcl.yml'
             parameters:
@@ -1860,24 +1642,8 @@
               gopath: $(GOPATH)
               container: $(containerName)
               tags: $(tags)
-<<<<<<< HEAD
-              installStep:
-                script: |
-                  cd /etc/apt
-                  sudo cp trusted.gpg trusted.gpg.d
-                  cd
-                  sudo apt-get update
-                  sudo apt-get install cmake gcc $(fuselib) git parallel -y
-                  if [ $(tags) == "fuse2" ]; then
-                    sudo apt-get install fuse -y
-                  else
-                    sudo apt-get install fuse3 -y
-                  fi
-                displayName: 'Install fuse'
-=======
               fuselib: $(fuselib)
               skip_ut: true
->>>>>>> 2dde93c7
 
           - template: 'azure-pipeline-templates/e2e-tests-spcl.yml'
             parameters:
@@ -1932,38 +1698,6 @@
             value: '$(System.DefaultWorkingDirectory)/azure-storage-fuse'
 
         steps:
-<<<<<<< HEAD
-          - script: |
-              cd /etc/apt
-              sudo cp trusted.gpg trusted.gpg.d
-              cd
-              sudo apt-get update --fix-missing -o Dpkg::Options::="--force-confnew"
-              sudo apt-get install make cmake gcc g++ parallel $(fuselib) -y -o Dpkg::Options::="--force-confnew"
-            displayName: 'Install libfuse'
-
-          - checkout: none
-
-          # Clone the repo
-          - script: |
-              git clone https://github.com/Azure/azure-storage-fuse
-            displayName: 'Checkout Code'
-            workingDirectory: $(ROOT_DIR)
-
-          # Checkout the branch
-          - script: |
-              git checkout `echo $(Build.SourceBranch) | cut -d "/" -f 1,2 --complement`
-            displayName: 'Checkout Branch'
-            workingDirectory: $(WORK_DIR)
-
-          # Create directory structure
-          - script: |
-              sudo mkdir -p $(ROOT_DIR)
-              sudo chown -R `whoami` $(ROOT_DIR)
-              chmod 777 $(ROOT_DIR)
-            displayName: 'Create Directory Structure'
-
-=======
->>>>>>> 2dde93c7
           # -------------------------------------------------------
           # Pull and build the code
           - template: 'azure-pipeline-templates/build.yml'
